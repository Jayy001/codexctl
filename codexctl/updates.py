--- conflicted
+++ resolved
@@ -1,350 +1,337 @@
-import os
-import requests
-import sys
-import json
-import hashlib
-import logging
-
-from pathlib import Path
-from datetime import datetime
-from typing import cast
-
-from .device import HardwareType
-
-
-class UpdateManager:
-    def __init__(self, logger: logging.Logger | None = None) -> None:
-        """Manager for downloading update versions
-
-        Args:
-            logger (logger, optional): Logger object for logging. Defaults to None.
-        """
-
-        self.logger: logging.Logger = logger or cast(logging.Logger, logging)  # pyright:ignore [reportInvalidCast]
-
-        self.remarkablepp_versions: dict[str, list[str]]
-        self.remarkable2_versions: dict[str, list[str]]
-        self.remarkable1_versions: dict[str, list[str]]
-        self.external_provider_url: str
-        (
-            self.remarkablepp_versions,
-            self.remarkable2_versions,
-            self.remarkable1_versions,
-            self.external_provider_url,
-        ) = self.get_remarkable_versions()
-
-    def get_remarkable_versions(
-        self,
-    ) -> tuple[dict[str, list[str]], dict[str, list[str]], dict[str, list[str]], str]:
-        """Gets the avaliable versions for the device, by checking the local version-ids.json file and then updating it if necessary
-
-        Returns:
-            tuple: A tuple containing the version ids for the remarkablepp, remarkable2, remarkable1, toltec version and external provider (in that order)
-        """
-
-        if os.path.exists("data/version-ids.json"):
-            file_location = "data/version-ids.json"
-
-            self.logger.debug("Found version-ids at data/version-ids.json")
-
-        else:
-            if os.name == "nt":  # Windows
-                folder_location = (os.getenv("APPDATA") or "") + "/codexctl"
-            elif os.name in ("posix", "darwin"):  # Linux or MacOS
-                folder_location = os.path.expanduser("~/.config/codexctl")
-            else:
-                raise SystemError("Unsupported OS")
-
-            self.logger.debug(f"Version config folder location is {folder_location}")
-            if not os.path.exists(folder_location):
-                os.makedirs(folder_location, exist_ok=True)
-
-            file_location = folder_location + "/version-ids.json"
-
-            if not os.path.exists(file_location):
-                self.update_version_ids(file_location)
-
-        try:
-            with open(file_location) as f:
-                contents = json.load(f)  # pyright:ignore [reportAny]
-                if not isinstance(contents, dict):
-                    raise ValueError()
-
-        except ValueError:
-            raise SystemError(
-                f"Version-ids.json @ {file_location} is corrupted! Please delete it and try again. Also, PLEASE open an issue on the repo showing the contents of the file."
-            ) from None
-
-        if (
-            int(datetime.now().timestamp()) - contents["last-updated"]
-            > 5256000  # 2 months
-        ):
-            self.update_version_ids(file_location)
-
-            with open(file_location) as f:
-                try:
-                    contents = json.load(f)  # pyright:ignore [reportAny]
-                    if not isinstance(contents, dict):
-                        raise ValueError()
-
-                except ValueError:
-                    raise SystemError(
-                        f"Version-ids.json @ {file_location} is corrupted! Please delete it and try again. Also, PLEASE open an issue on the repo showing the contents of the file."
-                    ) from None
-
-        self.logger.debug(f"Version ids contents are {contents}")
-
-        return (
-            cast(dict[str, list[str]], contents["remarkablepp"]),
-            cast(dict[str, list[str]], contents["remarkable2"]),
-            cast(dict[str, list[str]], contents["remarkable1"]),
-            cast(str, contents["external-provider-url"]),
-        )
-
-    def update_version_ids(self, location: str) -> None:
-        """Updates the version-ids.json file
-
-        Args:
-            location (str): Location to save the file
-
-        Raises:
-            SystemExit: If the file cannot be updated
-        """
-        try:
-            with open(location, "w", newline="\n") as f:
-                self.logger.debug("Downloading version-ids.json")
-                contents = requests.get(  # pyright:ignore [reportAny]
-                    "https://raw.githubusercontent.com/Jayy001/codexctl/main/data/version-ids.json"
-                ).json()
-                json.dump(contents, f, indent=4)
-                _ = f.write("\n")
-        except requests.exceptions.Timeout:
-            raise SystemExit(
-                "Connection timed out while downloading version-ids.json! Do you have an internet connection?"
-            ) from None
-            
-        except Exception as error:
-            raise SystemExit(
-                f"Unknown error while downloading version-ids.json! {error}"
-            ) from error
-
-    def get_latest_version(self, hardware_type: HardwareType) -> str:
-        """Gets the latest version available for the device
-
-        Args:
-            hardware_type (HardwareType enum): Type of the device
-
-        Returns:
-            str: Latest version available for the device
-        """
-        match hardware_type:
-            case HardwareType.RM1:
-                versions = self.remarkable1_versions
-            case HardwareType.RM2:
-                versions = self.remarkable2_versions
-            case HardwareType.RMPP:
-                versions = self.remarkablepp_versions
-
-        return self.__max_version(list(versions.keys()))
-
-    def get_toltec_version(self, hardware_type: HardwareType) -> str:
-        """Gets the latest version available toltec for the device
-
-        Args:
-            hardware_type (HardwareType enum): Type of the device
-
-        Returns:
-            str: Latest version available for the device
-        """
-
-        try:
-            toltec_type = hardware_type.toltec_type
-        except ValueError as ex:
-            raise SystemExit(*ex.args)
-
-        response = requests.get("https://toltec-dev.org/stable/Compatibility")
-        if response.status_code != 200:
-            raise SystemExit(
-                f"Error: Failed to get toltec compatibility table: {response.status_code}"
-            )
-
-        return self.__max_version(
-            [
-                x.split("=")[1]
-                for x in response.text.splitlines()
-                if x.startswith(f"{toltec_type}=")
-            ]
-        )
-
-    def download_version(
-        self, hardware_type: HardwareType, update_version: str, download_folder: str|None = None
-    ) -> str | None:
-        """Downloads the specified version of the update
-
-        Args:
-            hardware_type (HardwareType enum): Type of the device
-            update_version (str): Id of version to download.
-            download_folder (str, optional): Location of download folder. Defaults to download folder for OS.
-
-        Returns:
-            str | None: Location of the file if the download was successful, None otherwise
-        """
-
-        if download_folder is None:
-            download_folder = str(Path(
-                os.environ["XDG_DOWNLOAD_DIR"]
-                if (
-                    "XDG_DOWNLOAD_DIR" in os.environ
-                    and os.path.exists(os.environ["XDG_DOWNLOAD_DIR"])
-                )
-                else Path.home() / "Downloads"
-            ))
-
-        if not os.path.exists(download_folder):
-            self.logger.error(
-                f"Download folder {download_folder} does not exist! Creating it now."
-            )
-            os.makedirs(download_folder)
-
-        BASE_URL = "https://updates-download.cloud.remarkable.engineering/build/reMarkable%20Device%20Beta/RM110"  # Default URL for v2 versions
-        BASE_URL_V3 = "https://updates-download.cloud.remarkable.engineering/build/reMarkable%20Device/reMarkable"
-
-<<<<<<< HEAD
-        match hardware_type:
-            case HardwareType.RMPP:
-                version_lookup = self.remarkablepp_versions
-
-            case HardwareType.RM2:
-                version_lookup = self.remarkable2_versions
-                BASE_URL_V3 += "2"
-=======
-        print(device_type)
-        if device_type in ("rm1", "reMarkable 1", "reMarkable1", "remarkable1"):
-            version_lookup = self.remarkable1_versions
-        elif device_type in ("rm2", "reMarkable 2", "reMarkable2", "remarkable2"):
-            version_lookup = self.remarkable2_versions
-            BASE_URL_V3 += "2"
-        elif device_type in ("rmpp", "rmpro", "reMarkable Ferrari", "ferrari"):
-            version_lookup = self.remarkablepp_versions
-        else:
-            raise SystemError("Hardware version does not exist! (rm1,rm2,rmpp)")
->>>>>>> 0005702b
-
-            case HardwareType.RM1:
-                version_lookup = self.remarkable1_versions
-                
-        if update_version not in version_lookup:
-            self.logger.error(
-                f"Version {update_version} not found in version-ids.json! Please update your version-ids.json file."
-            )
-            return
-
-        version_id, version_checksum = version_lookup[update_version]
-        version = tuple([int(x) for x in update_version.split(".")])
-        if version >= (3,):
-            BASE_URL = BASE_URL_V3
-<<<<<<< HEAD
-
-        if version <= (3, 11, 2, 5):
-            file_name = f"{update_version}_{hardware_type.old_download_hw}-{version_id}.signed"
-            file_url = f"{BASE_URL}/{update_version}/{file_name}"
-=======
-            if int(version_minor) > 11 or update_version == "3.11.3.3":
-                version_external = True
->>>>>>> 0005702b
-
-        else:
-            file_url = self.external_provider_url.replace("REPLACE_ID", version_id)
-            file_name = f"remarkable-production-memfault-image-{update_version}-{hardware_type.new_download_hw}-public"
-
-        self.logger.debug(f"File URL is {file_url}, File name is {file_name}")
-
-        return self.__download_version_file(
-            file_url, file_name, download_folder, version_checksum
-        )
-
-    def __download_version_file(
-        self, uri: str, name: str, download_folder: str | Path, checksum: str
-    ) -> str | None:
-        """Downloads the version file from the server and checks the checksum
-
-        Args:
-            uri (str): Location to the file
-            name (str): Name of the file
-            download_folder (str): Location of download folder
-            checksum (str): Sha256 Checksum of the file
-
-        Returns:
-            str | None: Location of the file if the checksum matches, None otherwise
-        """
-        response = requests.get(uri, stream=True)
-        if response.status_code != 200:
-            self.logger.error(f"Unable to download update file: {response.status_code}")
-            return None
-
-        file_length = response.headers.get("content-length")
-
-        self.logger.debug(f"Downloading {name} from {uri} to {download_folder}")
-        try:
-            file_length = int(file_length or 0)
-
-            if int(file_length) < 10000000:  # 10MB, invalid version file
-                self.logger.error(
-                    f"File {name} is too small to be a valid version file"
-                )
-                return None
-        except TypeError:
-            self.logger.error(
-                f"Could not get content length for {name}. Do you have an internet connection?"
-            )
-            return None
-
-        self.logger.debug(f"{name} is {file_length} bytes")
-
-        filename = f"{download_folder}/{name}"
-        with open(filename, "wb") as out_file:
-            dl = 0
-
-            data: bytes
-            for data in response.iter_content(chunk_size=4096):  # pyright:ignore [reportAny]
-                dl += len(data)
-                _ = out_file.write(data)
-                if sys.stdout.isatty():
-                    done = int(50 * dl / file_length)
-                    _ = sys.stdout.write("\r[%s%s]" % ("=" * done, " " * (50 - done)))
-                    _ = sys.stdout.flush()
-
-        if sys.stdout.isatty():
-            print(end="\r\n")
-
-        self.logger.debug(f"Downloaded {name}")
-
-        with open(filename, "rb") as f:
-            file_checksum = hashlib.sha256(f.read()).hexdigest()
-
-        if file_checksum != checksum:
-            os.remove(filename)
-            self.logger.error(
-                f"File checksum mismatch! Expected {checksum}, got {file_checksum}"
-            )
-            return None
-
-        return filename
-
-    @staticmethod
-    def __max_version(versions: list[str]) -> str:
-        """Returns the highest avaliable version from a list with semantic versioning"""
-        return sorted(versions, key=lambda v: tuple(map(int, v.split("."))))[-1]
-
-    @staticmethod
-    def uses_new_update_engine(version: str) -> bool:
-        """
-        Checks if the version given is above 3.11 and so requires the newer update engine
-
-        Args:
-            version (str): version to check against
-
-        Returns:
-            bool: If it uses the new update engine or not
-        """
-        return int(version.split(".")[0]) >= 3 and int(version.split(".")[1]) >= 11
+import os
+import requests
+import sys
+import json
+import hashlib
+import logging
+
+from pathlib import Path
+from datetime import datetime
+from typing import cast
+
+from .device import HardwareType
+
+
+class UpdateManager:
+    def __init__(self, logger: logging.Logger | None = None) -> None:
+        """Manager for downloading update versions
+
+        Args:
+            logger (logger, optional): Logger object for logging. Defaults to None.
+        """
+
+        self.logger: logging.Logger = logger or cast(logging.Logger, logging)  # pyright:ignore [reportInvalidCast]
+
+        self.remarkablepp_versions: dict[str, list[str]]
+        self.remarkable2_versions: dict[str, list[str]]
+        self.remarkable1_versions: dict[str, list[str]]
+        self.external_provider_url: str
+        (
+            self.remarkablepp_versions,
+            self.remarkable2_versions,
+            self.remarkable1_versions,
+            self.external_provider_url,
+        ) = self.get_remarkable_versions()
+
+    def get_remarkable_versions(
+        self,
+    ) -> tuple[dict[str, list[str]], dict[str, list[str]], dict[str, list[str]], str]:
+        """Gets the avaliable versions for the device, by checking the local version-ids.json file and then updating it if necessary
+
+        Returns:
+            tuple: A tuple containing the version ids for the remarkablepp, remarkable2, remarkable1, toltec version and external provider (in that order)
+        """
+
+        if os.path.exists("data/version-ids.json"):
+            file_location = "data/version-ids.json"
+
+            self.logger.debug("Found version-ids at data/version-ids.json")
+
+        else:
+            if os.name == "nt":  # Windows
+                folder_location = (os.getenv("APPDATA") or "") + "/codexctl"
+            elif os.name in ("posix", "darwin"):  # Linux or MacOS
+                folder_location = os.path.expanduser("~/.config/codexctl")
+            else:
+                raise SystemError("Unsupported OS")
+
+            self.logger.debug(f"Version config folder location is {folder_location}")
+            if not os.path.exists(folder_location):
+                os.makedirs(folder_location, exist_ok=True)
+
+            file_location = folder_location + "/version-ids.json"
+
+            if not os.path.exists(file_location):
+                self.update_version_ids(file_location)
+
+        try:
+            with open(file_location) as f:
+                contents = json.load(f)  # pyright:ignore [reportAny]
+                if not isinstance(contents, dict):
+                    raise ValueError()
+
+        except ValueError:
+            raise SystemError(
+                f"Version-ids.json @ {file_location} is corrupted! Please delete it and try again. Also, PLEASE open an issue on the repo showing the contents of the file."
+            ) from None
+
+        if (
+            int(datetime.now().timestamp()) - contents["last-updated"]
+            > 5256000  # 2 months
+        ):
+            self.update_version_ids(file_location)
+
+            with open(file_location) as f:
+                try:
+                    contents = json.load(f)  # pyright:ignore [reportAny]
+                    if not isinstance(contents, dict):
+                        raise ValueError()
+
+                except ValueError:
+                    raise SystemError(
+                        f"Version-ids.json @ {file_location} is corrupted! Please delete it and try again. Also, PLEASE open an issue on the repo showing the contents of the file."
+                    ) from None
+
+        self.logger.debug(f"Version ids contents are {contents}")
+
+        return (
+            cast(dict[str, list[str]], contents["remarkablepp"]),
+            cast(dict[str, list[str]], contents["remarkable2"]),
+            cast(dict[str, list[str]], contents["remarkable1"]),
+            cast(str, contents["external-provider-url"]),
+        )
+
+    def update_version_ids(self, location: str) -> None:
+        """Updates the version-ids.json file
+
+        Args:
+            location (str): Location to save the file
+
+        Raises:
+            SystemExit: If the file cannot be updated
+        """
+        try:
+            with open(location, "w", newline="\n") as f:
+                self.logger.debug("Downloading version-ids.json")
+                contents = requests.get(  # pyright:ignore [reportAny]
+                    "https://raw.githubusercontent.com/Jayy001/codexctl/main/data/version-ids.json"
+                ).json()
+                json.dump(contents, f, indent=4)
+                _ = f.write("\n")
+        except requests.exceptions.Timeout:
+            raise SystemExit(
+                "Connection timed out while downloading version-ids.json! Do you have an internet connection?"
+            ) from None
+            
+        except Exception as error:
+            raise SystemExit(
+                f"Unknown error while downloading version-ids.json! {error}"
+            ) from error
+
+    def get_latest_version(self, hardware_type: HardwareType) -> str:
+        """Gets the latest version available for the device
+
+        Args:
+            hardware_type (HardwareType enum): Type of the device
+
+        Returns:
+            str: Latest version available for the device
+        """
+        match hardware_type:
+            case HardwareType.RM1:
+                versions = self.remarkable1_versions
+            case HardwareType.RM2:
+                versions = self.remarkable2_versions
+            case HardwareType.RMPP:
+                versions = self.remarkablepp_versions
+
+        return self.__max_version(list(versions.keys()))
+
+    def get_toltec_version(self, hardware_type: HardwareType) -> str:
+        """Gets the latest version available toltec for the device
+
+        Args:
+            hardware_type (HardwareType enum): Type of the device
+
+        Returns:
+            str: Latest version available for the device
+        """
+
+        try:
+            toltec_type = hardware_type.toltec_type
+        except ValueError as ex:
+            raise SystemExit(*ex.args)
+
+        response = requests.get("https://toltec-dev.org/stable/Compatibility")
+        if response.status_code != 200:
+            raise SystemExit(
+                f"Error: Failed to get toltec compatibility table: {response.status_code}"
+            )
+
+        return self.__max_version(
+            [
+                x.split("=")[1]
+                for x in response.text.splitlines()
+                if x.startswith(f"{toltec_type}=")
+            ]
+        )
+
+    def download_version(
+        self, hardware_type: HardwareType, update_version: str, download_folder: str|None = None
+    ) -> str | None:
+        """Downloads the specified version of the update
+
+        Args:
+            hardware_type (HardwareType enum): Type of the device
+            update_version (str): Id of version to download.
+            download_folder (str, optional): Location of download folder. Defaults to download folder for OS.
+
+        Returns:
+            str | None: Location of the file if the download was successful, None otherwise
+        """
+
+        if download_folder is None:
+            download_folder = str(Path(
+                os.environ["XDG_DOWNLOAD_DIR"]
+                if (
+                    "XDG_DOWNLOAD_DIR" in os.environ
+                    and os.path.exists(os.environ["XDG_DOWNLOAD_DIR"])
+                )
+                else Path.home() / "Downloads"
+            ))
+
+        if not os.path.exists(download_folder):
+            self.logger.error(
+                f"Download folder {download_folder} does not exist! Creating it now."
+            )
+            os.makedirs(download_folder)
+
+        BASE_URL = "https://updates-download.cloud.remarkable.engineering/build/reMarkable%20Device%20Beta/RM110"  # Default URL for v2 versions
+        BASE_URL_V3 = "https://updates-download.cloud.remarkable.engineering/build/reMarkable%20Device/reMarkable"
+        match hardware_type:
+            case HardwareType.RMPP:
+                version_lookup = self.remarkablepp_versions
+            case HardwareType.RM2:
+                version_lookup = self.remarkable2_versions
+                BASE_URL_V3 += "2"
+
+            case HardwareType.RM1:
+                version_lookup = self.remarkable1_versions
+                
+        if update_version not in version_lookup:
+            self.logger.error(
+                f"Version {update_version} not found in version-ids.json! Please update your version-ids.json file."
+            )
+            return
+
+        version_id, version_checksum = version_lookup[update_version]
+        version = tuple([int(x) for x in update_version.split(".")])
+
+        if version <= (3, 11, 2, 5):
+            file_name = f"{update_version}_{hardware_type.old_download_hw}-{version_id}.signed"
+
+            if int(version_minor) > 11 or update_version == "3.11.3.3":
+                version_external = True
+
+        if version_external:
+            file_url = self.external_provider_url.replace("REPLACE_ID", version_id)
+            file_name = f"remarkable-production-memfault-image-{update_version}-{device_type.replace(' ', '-')}-public"
+        else:
+            file_name = f"{update_version}_reMarkable{'2' if '2' in device_type else ''}-{version_id}.signed"
+
+            file_url = f"{BASE_URL}/{update_version}/{file_name}"
+
+            file_url = self.external_provider_url.replace("REPLACE_ID", version_id)
+            file_name = f"remarkable-production-memfault-image-{update_version}-{hardware_type.new_download_hw}-public"
+
+        self.logger.debug(f"File URL is {file_url}, File name is {file_name}")
+
+        return self.__download_version_file(
+            file_url, file_name, download_folder, version_checksum
+        )
+
+    def __download_version_file(
+        self, uri: str, name: str, download_folder: str | Path, checksum: str
+    ) -> str | None:
+        """Downloads the version file from the server and checks the checksum
+
+        Args:
+            uri (str): Location to the file
+            name (str): Name of the file
+            download_folder (str): Location of download folder
+            checksum (str): Sha256 Checksum of the file
+
+        Returns:
+            str | None: Location of the file if the checksum matches, None otherwise
+        """
+        response = requests.get(uri, stream=True)
+        if response.status_code != 200:
+            self.logger.error(f"Unable to download update file: {response.status_code}")
+            return None
+
+        file_length = response.headers.get("content-length")
+
+        self.logger.debug(f"Downloading {name} from {uri} to {download_folder}")
+        try:
+            file_length = int(file_length or 0)
+
+            if int(file_length) < 10000000:  # 10MB, invalid version file
+                self.logger.error(
+                    f"File {name} is too small to be a valid version file"
+                )
+                return None
+        except TypeError:
+            self.logger.error(
+                f"Could not get content length for {name}. Do you have an internet connection?"
+            )
+            return None
+
+        self.logger.debug(f"{name} is {file_length} bytes")
+
+        filename = f"{download_folder}/{name}"
+        with open(filename, "wb") as out_file:
+            dl = 0
+
+            data: bytes
+            for data in response.iter_content(chunk_size=4096):  # pyright:ignore [reportAny]
+                dl += len(data)
+                _ = out_file.write(data)
+                if sys.stdout.isatty():
+                    done = int(50 * dl / file_length)
+                    _ = sys.stdout.write("\r[%s%s]" % ("=" * done, " " * (50 - done)))
+                    _ = sys.stdout.flush()
+
+        if sys.stdout.isatty():
+            print(end="\r\n")
+
+        self.logger.debug(f"Downloaded {name}")
+
+        with open(filename, "rb") as f:
+            file_checksum = hashlib.sha256(f.read()).hexdigest()
+
+        if file_checksum != checksum:
+            os.remove(filename)
+            self.logger.error(
+                f"File checksum mismatch! Expected {checksum}, got {file_checksum}"
+            )
+            return None
+
+        return filename
+
+    @staticmethod
+    def __max_version(versions: list[str]) -> str:
+        """Returns the highest avaliable version from a list with semantic versioning"""
+        return sorted(versions, key=lambda v: tuple(map(int, v.split("."))))[-1]
+
+    @staticmethod
+    def uses_new_update_engine(version: str) -> bool:
+        """
+        Checks if the version given is above 3.11 and so requires the newer update engine
+
+        Args:
+            version (str): version to check against
+
+        Returns:
+            bool: If it uses the new update engine or not
+        """
+        return int(version.split(".")[0]) >= 3 and int(version.split(".")[1]) >= 11