--- conflicted
+++ resolved
@@ -1,764 +1,732 @@
-import enum
-import socket
-import subprocess
-import logging
-import threading
-import re
-import os
-import time
-
-from typing import cast
-
-from .server import startUpdate
-
-try:
-    import paramiko
-    import psutil
-except ImportError:
-    pass
-
-
-class HardwareType(enum.Enum):
-    RM1 = enum.auto()
-    RM2 = enum.auto()
-    RMPP = enum.auto()
-
-    @classmethod
-    def parse(cls, device_type: str) -> "HardwareType":
-        if device_type.lower() in ("pp", "pro", "rmpp", "ferrari", "remarkable ferrari"):
-            return cls.RMPP
-        elif device_type.lower() in ("2", "rm2", "remarkable 2"):
-            return cls.RM2
-        elif device_type.lower() in ("1", "rm1", "remarkable 1"):
-            return cls.RM1
-
-        raise ValueError(f"Unknown hardware version: {device_type} (rm1, rm2, rmpp)")
-
-    @property
-    def old_download_hw(self):
-        match self:
-            case HardwareType.RM1:
-                return "reMarkable"
-            case HardwareType.RM2:
-                return "reMarkable2"
-            case HardwareType.RMPP:
-                raise ValueError("ReMarkable Paper Pro does not support the old update engine")
-
-    @property
-    def new_download_hw(self):
-        match self:
-            case HardwareType.RM1:
-                return "rm1"
-            case HardwareType.RM2:
-                return "rm2"
-            case HardwareType.RMPP:
-                return "rmpp"
-
-    @property
-    def swupdate_hw(self):
-        match self:
-            case HardwareType.RM1:
-                return "reMarkable1"
-            case HardwareType.RM2:
-                return "reMarkable2"
-            case HardwareType.RMPP:
-                return "ferrari"
-
-    @property
-    def toltec_type(self):
-        match self:
-            case HardwareType.RM1:
-                return "rm1"
-            case HardwareType.RM2:
-                return "rm2"
-            case HardwareType.RMPP:
-                raise ValueError("ReMarkable Paper Pro does not support toltec")
-
-class DeviceManager:
-    def __init__(
-        self,
-        logger: logging.Logger | None = None,
-        remote: bool = False,
-        address: str | None = None,
-        authentication: str | None = None,
-    ) -> None:
-        """Initializes the DeviceManager for codexctl
-
-        Args:
-            remote (bool, optional): Whether the device is remote. Defaults to False.
-            address (bool, optional): Known IP of remote device, if applicable. Defaults to None.
-            logger (logger, optional): Logger object for logging. Defaults to None.
-            Authentication (str, optional): Authentication method. Defaults to None.
-        """
-        self.logger: logging.Logger = logger or cast(logging.Logger, logging)  # pyright:ignore [reportInvalidCast]
-        self.address: str | None = address
-        self.authentication: str | None = authentication
-        self.client: paramiko.client.SSHClient | None = None
-
-        if remote:
-            self.client = self.connect_to_device(
-                authentication=authentication, remote_address=address
-            )
-
-            self.client.authentication = authentication
-            self.client.address = address
-
-            ftp = self.client.open_sftp()
-            with ftp.file("/sys/devices/soc0/machine") as file:
-                machine_contents = file.read().decode("utf-8").strip("\n")
-        else:
-<<<<<<< HEAD
-            try:
-                with open("/sys/devices/soc0/machine") as file:
-                    machine_contents = file.read().strip("\n")
-            except FileNotFoundError:
-                machine_contents = "tests"
-
-        if "reMarkable Ferrari" in machine_contents:
-            self.hardware: str = "ferrari"
-        elif "reMarkable 1" in machine_contents:
-            self.hardware = "reMarkable1"
-        else:
-            self.hardware = "reMarkable2"
-=======
-            with open("/sys/devices/soc0/machine") as file:
-                machine_contents = file.read().strip("\n")
-
-        self.hardware = HardwareType.parse(machine_contents)
->>>>>>> 5055a9d8
-
-    def get_host_address(self) -> str:  # Interaction required
-        """Gets the IP address of the host machine
-
-        Returns:
-            str | None: IP address of the host machine, or None if not found
-        """
-        possible_ips: list[str] = []
-        try:
-            for interface, snics in psutil.net_if_addrs().items():
-                self.logger.debug(f"New interface found: {interface}")
-                for snic in snics:
-                    if snic.family == socket.AF_INET:
-                        if snic.address.startswith("10.11.99"):
-                            return snic.address
-                        self.logger.debug(f"Adding new address: {snic.address}")
-                        possible_ips.append(snic.address)
-
-        except Exception as error:
-            self.logger.error(f"Error automatically getting interfaces: {error}")
-
-        if possible_ips:
-            host_interfaces = "\n".join(possible_ips)
-        else:
-            host_interfaces = "Could not find any available interfaces."
-
-        print(f"\n{host_interfaces}")
-        while True:
-            host_address = input(
-                "\nPlease enter your host IP for the network the device is connected to: "
-            )
-
-            if possible_ips and host_address not in host_interfaces.split("\n"):
-                print("Error: Invalid IP given")
-                continue
-
-            if "n" in input("Are you sure? (Y/n): ").lower():
-                continue
-
-            break
-
-        return host_address
-
-    def get_remarkable_address(self) -> str:
-        """Gets the IP address of the remarkable device
-
-        Returns:
-            str: IP address of the remarkable device
-        """
-
-        if self.check_is_address_reachable("10.11.99.1"):
-            return "10.11.99.1"
-
-        while True:
-            remote_ip = input("Please enter the IP of the remarkable device: ")
-
-            if self.check_is_address_reachable(remote_ip):
-                return remote_ip
-
-            print(f"Error: Device {remote_ip} is not reachable. Please try again.")
-
-    def check_is_address_reachable(self, remote_ip: str | None = "10.11.99.1") -> bool:
-        """Checks if the given IP address is reachable over SSH
-
-        Args:
-            remote_ip (str, optional): IP to check. Defaults to '10.11.99.1'.
-
-        Returns:
-            bool: True if reachable, False otherwise
-        """
-        self.logger.debug(f"Checking if {remote_ip} is reachable")
-        try:
-            sock = socket.socket(socket.AF_INET, socket.SOCK_STREAM)
-            sock.settimeout(1)
-
-            sock.connect((remote_ip, 22))
-            sock.shutdown(2)
-
-            return True
-
-        except Exception:
-            self.logger.debug(f"Device {remote_ip} is not reachable")
-            return False
-
-    def connect_to_device(
-        self, remote_address: str | None = None, authentication: str | None = None
-    ) -> paramiko.client.SSHClient:
-        """Connects to the device using the given IP address
-
-        Args:
-            remote_address (str, optional): IP address of the device.
-            authentication (str, optional): Authentication credentials. Defaults to None.
-
-        Returns:
-            paramiko.client.SSHClient: SSH client object for the device.
-        """
-        if remote_address is None:
-            remote_address = self.get_remarkable_address()
-            self.address = remote_address  # For future reference
-        else:
-            if self.check_is_address_reachable(remote_address) is False:
-                raise SystemError(f"Error: Device {remote_address} is not reachable!")
-
-        client = paramiko.client.SSHClient()
-        client.set_missing_host_key_policy(paramiko.AutoAddPolicy())
-
-        if authentication:
-            self.logger.debug(f"Using authentication: {authentication}")
-            try:
-                if os.path.isfile(authentication):
-                    self.logger.debug(
-                        f"Attempting to connect to {remote_address} with key file {authentication}"
-                    )
-                    client.connect(
-                        remote_address, username="root", key_filename=authentication
-                    )
-                else:
-                    self.logger.debug(
-                        f"Attempting to connect to {remote_address} with password {authentication}"
-                    )
-                    client.connect(
-                        remote_address, username="root", password=authentication
-                    )
-
-            except paramiko.ssh_exception.AuthenticationException:
-                print("Incorrect password or ssh path given in arguments!")
-
-        elif (
-            "n" in input("Would you like to use a password to connect? (Y/n): ").lower()
-        ):
-            while True:
-                key_path = input("Enter path to SSH key: ")
-
-                try:
-                    self.logger.debug(
-                        f"Attempting to connect to {remote_address} with key file {key_path}"
-                    )
-                    client.connect(
-                        remote_address, username="root", key_filename=key_path
-                    )
-                except Exception:
-                    print("Error while connecting to device: {error}")
-
-                    continue
-                break
-        else:
-            while True:
-                password = input("Enter RM SSH password: ")
-
-                try:
-                    self.logger.debug(
-                        f"Attempting to connect to {remote_address} with password {password}"
-                    )
-                    client.connect(remote_address, username="root", password=password)
-                except paramiko.ssh_exception.AuthenticationException:
-                    print("Incorrect password given")
-
-                    continue
-                break
-
-        print("Success: Connected to device")
-
-        return client
-
-    def get_device_status(self) -> tuple[str, bool, str, str | None]:
-        """Gets the status of the device
-
-        Returns:
-            tuple: Beta status, previous version, and current version (in that order)
-        """
-        old_update_engine = True
-
-        version_id: str | None = None
-        if self.client:
-            self.logger.debug("Connecting to FTP")
-            ftp = self.client.open_sftp()
-            self.logger.debug("Connected")
-
-            try:
-                with ftp.file("/usr/share/remarkable/update.conf") as file:
-                    xochitl_version = re.search(
-                        "(?<=REMARKABLE_RELEASE_VERSION=).*",
-                        file.read().decode("utf-8").strip("\n"),
-                    ).group()
-            except Exception:
-                with ftp.file("/etc/os-release") as file:
-                    xochitl_version = (
-                        re.search("(?<=IMG_VERSION=).*", file.read().decode("utf-8"))
-                        .group()
-                        .strip('"')
-                    )
-                    old_update_engine = False
-
-            with ftp.file("/etc/version") as file:
-                version_id = cast(str, file.read().decode("utf-8").strip("\n"))
-
-            with ftp.file("/home/root/.config/remarkable/xochitl.conf") as file:
-                beta_contents = cast(str, file.read().decode("utf-8"))
-
-        else:
-            if os.path.exists("/usr/share/remarkable/update.conf"):
-                with open("/usr/share/remarkable/update.conf") as file:
-                    xochitl_version = re.search(
-                        "(?<=REMARKABLE_RELEASE_VERSION=).*",
-                        file.read().decode("utf-8").strip("\n"),
-                    ).group()
-            else:
-                with open("/etc/os-release") as file:
-                    xochitl_version = (
-                        re.search("(?<=IMG_VERSION=).*", file.read().decode("utf-8"))
-                        .group()
-                        .strip('"')
-                    )
-
-                    old_update_engine = False
-            if os.path.exists("/etc/version"):
-                with open("/etc/version") as file:
-                    version_id = file.read().rstrip()
-            else:
-                version_id = ""
-
-            if os.path.exists("/home/root/.config/remarkable/xochitl.conf"):
-                with open("/home/root/.config/remarkable/xochitl.conf") as file:
-                    beta_contents = file.read().rstrip()
-            else:
-                beta_contents = ""
-
-        beta_possible = re.search("(?<=GROUP=).*", beta_contents)
-        beta = "Release"
-
-        if beta_possible is not None:
-            beta = re.search("(?<=GROUP=).*", beta_contents).group()
-
-        return beta, old_update_engine, xochitl_version, version_id
-
-    def set_server_config(self, contents: str, server_host_name: str) -> str:
-        """Converts the contents given to point to the given server IP and port
-
-        Args:
-            contents (str): Contents of the update.conf file
-            server_host_name (str): Hostname of the server
-
-        Returns:
-            str: Converted contents
-        """
-        data_attributes = contents.split("\n")
-        line = 0
-
-        self.logger.debug(f"Contents are:\n{contents}")
-
-        for i in range(0, len(data_attributes)):
-            if data_attributes[i].startswith("[General]"):
-                self.logger.debug("Found [General] line")
-                line = i + 1
-            if not data_attributes[i].startswith("SERVER="):
-                continue
-
-            data_attributes[i] = f"#{data_attributes[i]}"
-            self.logger.debug(f"Using {data_attributes[i]}")
-
-        data_attributes.insert(line, f"SERVER={server_host_name}")
-        converted = "\n".join(data_attributes)
-
-        self.logger.debug(f"Converted contents are:\n{converted}")
-
-        return converted
-
-    def edit_update_conf(self, server_ip: str, server_port: int) -> bool:
-        """Edits the update.conf file to point to the given server IP and port
-
-        Args:
-            server_ip (str): IP of update server
-            server_port (int): Port of update service
-
-        Returns:
-            bool: True if successful, False otherwise
-        """
-        server_host_name = f"http://{server_ip}:{server_port}"
-        self.logger.debug(f"Hostname is: {server_host_name}")
-        try:
-            if not self.client:
-                self.logger.debug("Detected running on local device")
-                with open(
-                    "/usr/share/remarkable/update.conf", encoding="utf-8"
-                ) as file:
-                    modified_conf_version = self.set_server_config(
-                        file.read(), server_host_name
-                    )
-
-                with open("/usr/share/remarkable/update.conf", "w") as file:
-                    _ = file.write(modified_conf_version)
-
-                return True
-
-            self.logger.debug("Connecting to FTP")
-            ftp = self.client.open_sftp()  # or ssh
-            self.logger.debug("Connected")
-
-            with ftp.file("/usr/share/remarkable/update.conf") as update_conf_file:
-                modified_conf_version = self.set_server_config(
-                    update_conf_file.read().decode("utf-8"), server_host_name
-                )
-
-            with ftp.file("/usr/share/remarkable/update.conf", "w") as update_conf_file:
-                update_conf_file.write(modified_conf_version)
-
-            return True
-        except Exception as error:
-            self.logger.error(f"Error while editing update.conf: {error}")
-            return False
-
-    def restore_previous_version(self) -> None:
-        """Restores the previous version of the device"""
-
-        RESTORE_CODE = (
-            """#!/bin/bash
-OLDPART=$(< /sys/devices/platform/lpgpr/root_part)
-if [[ $OLDPART  ==  "a" ]]; then
-    NEWPART="b"
-else
-    NEWPART="a"
-fi
-echo "new: ${NEWPART}"
-echo "fallback: ${OLDPART}"
-echo $NEWPART > /sys/devices/platform/lpgpr/root_part
-"""
-            if self.hardware == "ferrari"
-            else """/sbin/fw_setenv "upgrade_available" "1"
-/sbin/fw_setenv "bootcount" "0"
-
-OLDPART=$(/sbin/fw_printenv -n active_partition)
-if [ $OLDPART  ==  "2" ]; then
-    NEWPART="3"
-else
-    NEWPART="2"
-fi
-echo "new: ${NEWPART}"
-echo "fallback: ${OLDPART}"
-
-/sbin/fw_setenv "fallback_partition" "${OLDPART}"
-/sbin/fw_setenv "active_partition" "${NEWPART}\""""
-<<<<<<< HEAD
-        )
-=======
-
-        if self.hardware == HardwareType.RMPP:
-            RESTORE_CODE = """#!/bin/bash
-OLDPART=$(< /sys/devices/platform/lpgpr/root_part)
-if [[ $OLDPART  ==  "a" ]]; then
-    NEWPART="b"
-else
-    NEWPART="a"
-fi
-echo "new: ${NEWPART}"
-echo "fallback: ${OLDPART}"
-echo $NEWPART > /sys/devices/platform/lpgpr/root_part
-"""
->>>>>>> 5055a9d8
-
-        if self.client:
-            self.logger.debug("Connecting to FTP")
-            ftp = self.client.open_sftp()
-            self.logger.debug("Connected")
-
-            with ftp.file("/tmp/restore.sh", "w") as file:
-                file.write(RESTORE_CODE)
-
-            self.logger.debug("Setting permissions and running restore.sh")
-
-            self.client.exec_command("chmod +x /tmp/restore.sh")
-            self.client.exec_command("bash /tmp/restore.sh")
-        else:
-            with open("/tmp/restore.sh", "w") as file:
-                _ = file.write(RESTORE_CODE)
-
-            self.logger.debug("Setting permissions and running restore.sh")
-
-            _ = os.system("chmod +x /tmp/restore.sh")
-            _ = os.system("/tmp/restore.sh")
-
-        self.logger.debug("Restore script ran")
-
-    def reboot_device(self) -> None:
-        REBOOT_CODE = """
-if systemctl is-active --quiet tarnish.service; then
-    rot system call reboot
-else
-    systemctl reboot
-fi
-"""
-        if self.client:
-            self.logger.debug("Connecting to FTP")
-            ftp = self.client.open_sftp()
-            self.logger.debug("Connected")
-            with ftp.file("/tmp/reboot.sh", "w") as file:
-                file.write(REBOOT_CODE)
-
-            self.logger.debug("Running reboot.sh")
-            self.client.exec_command("sh /tmp/reboot.sh")
-
-        else:
-            with open("/tmp/reboot.sh", "w") as file:
-                _ = file.write(REBOOT_CODE)
-
-            self.logger.debug("Running reboot.sh")
-            _ = os.system("sh /tmp/reboot.sh")
-
-        self.logger.debug("Device rebooted")
-
-    def install_sw_update(self, version_file: str) -> None:
-        """
-        Installs new version from version file path, utilising swupdate
-
-        Args:
-            version_file (str): Path to img file
-
-        Raises:
-            SystemExit: If there was an error installing the update
-
-        """
-        command = f'/usr/bin/swupdate -v -i VERSION_FILE -k /usr/share/swupdate/swupdate-payload-key-pub.pem -H "{self.hardware.swupdate_hw}:1.0" -e "stable,copy1"'
-
-        if self.client:
-            ftp_client = self.client.open_sftp()
-
-            print(f"Uploading {version_file} image")
-
-            out_location = f"/tmp/{os.path.basename(version_file)}.swu"
-            ftp_client.put(
-                version_file, out_location, callback=self.output_put_progress
-            )
-
-            print("\nDone! Running swupdate (PLEASE BE PATIENT, ~5 MINUTES)")
-
-            command = command.replace("VERSION_FILE", out_location)
-
-            for num in (1, 2):
-                command = command.replace(
-                    "stable,copy1", f"stable,copy{num}"
-                )  # terrible hack but it works
-                self.logger.debug(command)
-                _stdin, stdout, _stderr = self.client.exec_command(command)
-
-                self.logger.debug(f"Stdout of swupdate checking: {stdout.readlines()}")
-
-                exit_status = stdout.channel.recv_exit_status()
-
-                if exit_status != 0:
-                    if "over our current root" in "".join(_stderr.readlines()):
-                        continue
-                    else:
-                        print("".join(_stderr.readlines()))
-                        raise SystemError("Update failed!")
-
-            print("Done! Now rebooting the device and disabling update service")
-
-            #### Now disable automatic updates
-
-            self.client.exec_command("sleep 1 && reboot")  # Should be enough
-            self.client.close()
-
-            time.sleep(
-                2
-            )  # Somehow the code runs faster than the time it takes for the device to reboot
-
-            print("Trying to connect to device")
-
-            while not self.check_is_address_reachable(self.address):
-                time.sleep(1)
-
-            self.client = self.connect_to_device(
-                remote_address=self.address, authentication=self.authentication
-            )
-            self.client.exec_command("systemctl stop swupdate memfaultd")
-
-            print(
-                "Update complete and update service disabled, restart device to enable it"
-            )
-
-        else:
-            print("Running swupdate")
-            command = command.replace("VERSION_FILE", version_file)
-
-            for num in (1, 2):
-                command = command.replace(
-                    "stable,copy1", f"stable,copy{num}"
-                )  # terrible hack but it works
-                self.logger.debug(command)
-
-                with subprocess.Popen(
-                    command,
-                    text=True,
-                    shell=True,  # Being lazy...
-                    stdout=subprocess.PIPE,
-                    stderr=subprocess.PIPE,
-                    env={"PATH": "/bin:/usr/bin:/sbin"},
-                ) as process:
-                    if process.wait() != 0:
-                        if "installing over our current root" in "".join(
-                            process.stderr.readlines()
-                        ):
-                            continue
-                        else:
-                            print("".join(process.stderr.readlines()))
-                            raise SystemError("Update failed")
-
-                    self.logger.debug(
-                        f"Stdout of update checking service is {''.join(process.stdout.readlines())}"
-                    )
-
-            print("Update complete and device rebooting")
-            _ = os.system("reboot")
-
-    def install_ohma_update(
-        self, version_available: dict[str, tuple[str, str]]
-    ) -> None:
-        """Installs version from update folder on the device
-
-        Args:
-            version_available (dict): Version available for installation from `get_available_version`
-
-        Raises:
-            SystemExit: If there was an error installing the update
-        """
-
-        server_host = self.get_host_address()
-
-        self.logger.debug("Editing config file")
-
-        if (
-            self.edit_update_conf(server_ip=server_host, server_port=8085) is False
-        ):  # We want a port that probably isn't being used
-            self.logger.error("Error while editing update.conf")
-
-            return
-
-        thread = threading.Thread(
-            target=startUpdate, args=(version_available, server_host, 8085), daemon=True
-        )
-        thread.start()
-
-        self.logger.debug("Thread started")
-
-        if self.client:
-            print("Checking if device can connect to this machine")
-
-            _stdin, stdout, _stderr = self.client.exec_command(
-                f"sleep 2 && echo | nc {server_host} 8085"
-            )
-            check = stdout.channel.recv_exit_status()
-            self.logger.debug(f"Stdout of nc checking: {stdout.readlines()}")
-
-            if check != 0:
-                raise SystemError(
-                    "Device cannot connect to this machine! Is the firewall blocking connections?"
-                )
-
-            print("Starting update service on device")
-
-            self.client.exec_command("systemctl start update-engine")
-
-            _stdin, stdout, _stderr = self.client.exec_command(
-                "/usr/bin/update_engine_client -update"
-            )
-            exit_status = stdout.channel.recv_exit_status()
-
-            if exit_status != 0:
-                print("".join(_stderr.readlines()))
-                raise SystemError("There was an error updating :(")
-
-            self.logger.debug(
-                f"Stdout of update checking service is {''.join(_stderr.readlines())}"
-            )
-
-            #### Now disable automatic updates
-
-            print("Done! Now rebooting the device and disabling update service")
-
-            self.client.exec_command("sleep 1 && reboot")  # Should be enough
-            self.client.close()
-
-            time.sleep(
-                2
-            )  # Somehow the code runs faster than the time it takes for the device to reboot
-
-            print("Trying to connect to device")
-
-            while not self.check_is_address_reachable(self.address):
-                time.sleep(1)
-
-            self.client = self.connect_to_device(
-                remote_address=self.address, authentication=self.authentication
-            )
-            self.client.exec_command("systemctl stop update-engine")
-
-            print(
-                "Update complete and update service disabled. Restart device to enable it"
-            )
-
-        else:
-            print("Enabling update service")
-
-            _ = subprocess.run(
-                ["/bin/systemctl", "start", "update-engine"],
-                text=True,
-                check=True,
-                env={"PATH": "/bin:/usr/bin:/sbin"},
-            )
-
-            with subprocess.Popen(
-                ["/usr/bin/update_engine_client", "-update"],
-                text=True,
-                stdout=subprocess.PIPE,
-                stderr=subprocess.PIPE,
-                env={"PATH": "/bin:/usr/bin:/sbin"},
-            ) as process:
-                if process.wait() != 0:
-                    print("".join(process.stderr.readlines()))
-
-                    raise SystemError("There was an error updating :(")
-
-                self.logger.debug(
-                    f"Stdout of update checking service is {''.join(process.stderr.readlines())}"
-                )
-
-            print("Update complete and device rebooting")
-            _ = os.system("reboot")
-
-    @staticmethod
-    def output_put_progress(transferred: int, toBeTransferred: int) -> None:
-        """Used for displaying progress for paramiko ftp.put function"""
-
-        print(
-            f"Transferring progress{int((transferred / toBeTransferred) * 100)}%",
-            end="\r",
-        )
+import enum
+import socket
+import subprocess
+import logging
+import threading
+import re
+import os
+import time
+
+from typing import cast
+
+from .server import startUpdate
+
+try:
+    import paramiko
+    import psutil
+except ImportError:
+    pass
+
+
+class HardwareType(enum.Enum):
+    RM1 = enum.auto()
+    RM2 = enum.auto()
+    RMPP = enum.auto()
+
+    @classmethod
+    def parse(cls, device_type: str) -> "HardwareType":
+        if device_type.lower() in ("pp", "pro", "rmpp", "ferrari", "remarkable ferrari"):
+            return cls.RMPP
+        elif device_type.lower() in ("2", "rm2", "remarkable 2"):
+            return cls.RM2
+        elif device_type.lower() in ("1", "rm1", "remarkable 1"):
+            return cls.RM1
+
+        raise ValueError(f"Unknown hardware version: {device_type} (rm1, rm2, rmpp)")
+
+    @property
+    def old_download_hw(self):
+        match self:
+            case HardwareType.RM1:
+                return "reMarkable"
+            case HardwareType.RM2:
+                return "reMarkable2"
+            case HardwareType.RMPP:
+                raise ValueError("ReMarkable Paper Pro does not support the old update engine")
+
+    @property
+    def new_download_hw(self):
+        match self:
+            case HardwareType.RM1:
+                return "rm1"
+            case HardwareType.RM2:
+                return "rm2"
+            case HardwareType.RMPP:
+                return "rmpp"
+
+    @property
+    def swupdate_hw(self):
+        match self:
+            case HardwareType.RM1:
+                return "reMarkable1"
+            case HardwareType.RM2:
+                return "reMarkable2"
+            case HardwareType.RMPP:
+                return "ferrari"
+
+    @property
+    def toltec_type(self):
+        match self:
+            case HardwareType.RM1:
+                return "rm1"
+            case HardwareType.RM2:
+                return "rm2"
+            case HardwareType.RMPP:
+                raise ValueError("ReMarkable Paper Pro does not support toltec")
+
+class DeviceManager:
+    def __init__(
+        self,
+        logger: logging.Logger | None = None,
+        remote: bool = False,
+        address: str | None = None,
+        authentication: str | None = None,
+    ) -> None:
+        """Initializes the DeviceManager for codexctl
+
+        Args:
+            remote (bool, optional): Whether the device is remote. Defaults to False.
+            address (bool, optional): Known IP of remote device, if applicable. Defaults to None.
+            logger (logger, optional): Logger object for logging. Defaults to None.
+            Authentication (str, optional): Authentication method. Defaults to None.
+        """
+        self.logger: logging.Logger = logger or cast(logging.Logger, logging)  # pyright:ignore [reportInvalidCast]
+        self.address: str | None = address
+        self.authentication: str | None = authentication
+        self.client: paramiko.client.SSHClient | None = None
+
+        if remote:
+            self.client = self.connect_to_device(
+                authentication=authentication, remote_address=address
+            )
+
+            self.client.authentication = authentication
+            self.client.address = address
+
+            ftp = self.client.open_sftp()
+            with ftp.file("/sys/devices/soc0/machine") as file:
+                machine_contents = file.read().decode("utf-8").strip("\n")
+        else:
+            with open("/sys/devices/soc0/machine") as file:
+                machine_contents = file.read().strip("\n")
+
+            self.hardware = HardwareType.parse(machine_contents)
+
+    def get_host_address(self) -> str:  # Interaction required
+        """Gets the IP address of the host machine
+
+        Returns:
+            str | None: IP address of the host machine, or None if not found
+        """
+        possible_ips: list[str] = []
+        try:
+            for interface, snics in psutil.net_if_addrs().items():
+                self.logger.debug(f"New interface found: {interface}")
+                for snic in snics:
+                    if snic.family == socket.AF_INET:
+                        if snic.address.startswith("10.11.99"):
+                            return snic.address
+                        self.logger.debug(f"Adding new address: {snic.address}")
+                        possible_ips.append(snic.address)
+
+        except Exception as error:
+            self.logger.error(f"Error automatically getting interfaces: {error}")
+
+        if possible_ips:
+            host_interfaces = "\n".join(possible_ips)
+        else:
+            host_interfaces = "Could not find any available interfaces."
+
+        print(f"\n{host_interfaces}")
+        while True:
+            host_address = input(
+                "\nPlease enter your host IP for the network the device is connected to: "
+            )
+
+            if possible_ips and host_address not in host_interfaces.split("\n"):
+                print("Error: Invalid IP given")
+                continue
+
+            if "n" in input("Are you sure? (Y/n): ").lower():
+                continue
+
+            break
+
+        return host_address
+
+    def get_remarkable_address(self) -> str:
+        """Gets the IP address of the remarkable device
+
+        Returns:
+            str: IP address of the remarkable device
+        """
+
+        if self.check_is_address_reachable("10.11.99.1"):
+            return "10.11.99.1"
+
+        while True:
+            remote_ip = input("Please enter the IP of the remarkable device: ")
+
+            if self.check_is_address_reachable(remote_ip):
+                return remote_ip
+
+            print(f"Error: Device {remote_ip} is not reachable. Please try again.")
+
+    def check_is_address_reachable(self, remote_ip: str | None = "10.11.99.1") -> bool:
+        """Checks if the given IP address is reachable over SSH
+
+        Args:
+            remote_ip (str, optional): IP to check. Defaults to '10.11.99.1'.
+
+        Returns:
+            bool: True if reachable, False otherwise
+        """
+        self.logger.debug(f"Checking if {remote_ip} is reachable")
+        try:
+            sock = socket.socket(socket.AF_INET, socket.SOCK_STREAM)
+            sock.settimeout(1)
+
+            sock.connect((remote_ip, 22))
+            sock.shutdown(2)
+
+            return True
+
+        except Exception:
+            self.logger.debug(f"Device {remote_ip} is not reachable")
+            return False
+
+    def connect_to_device(
+        self, remote_address: str | None = None, authentication: str | None = None
+    ) -> paramiko.client.SSHClient:
+        """Connects to the device using the given IP address
+
+        Args:
+            remote_address (str, optional): IP address of the device.
+            authentication (str, optional): Authentication credentials. Defaults to None.
+
+        Returns:
+            paramiko.client.SSHClient: SSH client object for the device.
+        """
+        if remote_address is None:
+            remote_address = self.get_remarkable_address()
+            self.address = remote_address  # For future reference
+        else:
+            if self.check_is_address_reachable(remote_address) is False:
+                raise SystemError(f"Error: Device {remote_address} is not reachable!")
+
+        client = paramiko.client.SSHClient()
+        client.set_missing_host_key_policy(paramiko.AutoAddPolicy())
+
+        if authentication:
+            self.logger.debug(f"Using authentication: {authentication}")
+            try:
+                if os.path.isfile(authentication):
+                    self.logger.debug(
+                        f"Attempting to connect to {remote_address} with key file {authentication}"
+                    )
+                    client.connect(
+                        remote_address, username="root", key_filename=authentication
+                    )
+                else:
+                    self.logger.debug(
+                        f"Attempting to connect to {remote_address} with password {authentication}"
+                    )
+                    client.connect(
+                        remote_address, username="root", password=authentication
+                    )
+
+            except paramiko.ssh_exception.AuthenticationException:
+                print("Incorrect password or ssh path given in arguments!")
+
+        elif (
+            "n" in input("Would you like to use a password to connect? (Y/n): ").lower()
+        ):
+            while True:
+                key_path = input("Enter path to SSH key: ")
+
+                try:
+                    self.logger.debug(
+                        f"Attempting to connect to {remote_address} with key file {key_path}"
+                    )
+                    client.connect(
+                        remote_address, username="root", key_filename=key_path
+                    )
+                except Exception:
+                    print("Error while connecting to device: {error}")
+
+                    continue
+                break
+        else:
+            while True:
+                password = input("Enter RM SSH password: ")
+
+                try:
+                    self.logger.debug(
+                        f"Attempting to connect to {remote_address} with password {password}"
+                    )
+                    client.connect(remote_address, username="root", password=password)
+                except paramiko.ssh_exception.AuthenticationException:
+                    print("Incorrect password given")
+
+                    continue
+                break
+
+        print("Success: Connected to device")
+
+        return client
+
+    def get_device_status(self) -> tuple[str, bool, str, str | None]:
+        """Gets the status of the device
+
+        Returns:
+            tuple: Beta status, previous version, and current version (in that order)
+        """
+        old_update_engine = True
+
+        version_id: str | None = None
+        if self.client:
+            self.logger.debug("Connecting to FTP")
+            ftp = self.client.open_sftp()
+            self.logger.debug("Connected")
+
+            try:
+                with ftp.file("/usr/share/remarkable/update.conf") as file:
+                    xochitl_version = re.search(
+                        "(?<=REMARKABLE_RELEASE_VERSION=).*",
+                        file.read().decode("utf-8").strip("\n"),
+                    ).group()
+            except Exception:
+                with ftp.file("/etc/os-release") as file:
+                    xochitl_version = (
+                        re.search("(?<=IMG_VERSION=).*", file.read().decode("utf-8"))
+                        .group()
+                        .strip('"')
+                    )
+                    old_update_engine = False
+
+            with ftp.file("/etc/version") as file:
+                version_id = cast(str, file.read().decode("utf-8").strip("\n"))
+
+            with ftp.file("/home/root/.config/remarkable/xochitl.conf") as file:
+                beta_contents = cast(str, file.read().decode("utf-8"))
+
+        else:
+            if os.path.exists("/usr/share/remarkable/update.conf"):
+                with open("/usr/share/remarkable/update.conf") as file:
+                    xochitl_version = re.search(
+                        "(?<=REMARKABLE_RELEASE_VERSION=).*",
+                        file.read().decode("utf-8").strip("\n"),
+                    ).group()
+            else:
+                with open("/etc/os-release") as file:
+                    xochitl_version = (
+                        re.search("(?<=IMG_VERSION=).*", file.read().decode("utf-8"))
+                        .group()
+                        .strip('"')
+                    )
+
+                    old_update_engine = False
+            if os.path.exists("/etc/version"):
+                with open("/etc/version") as file:
+                    version_id = file.read().rstrip()
+            else:
+                version_id = ""
+
+            if os.path.exists("/home/root/.config/remarkable/xochitl.conf"):
+                with open("/home/root/.config/remarkable/xochitl.conf") as file:
+                    beta_contents = file.read().rstrip()
+            else:
+                beta_contents = ""
+
+        beta_possible = re.search("(?<=GROUP=).*", beta_contents)
+        beta = "Release"
+
+        if beta_possible is not None:
+            beta = re.search("(?<=GROUP=).*", beta_contents).group()
+
+        return beta, old_update_engine, xochitl_version, version_id
+
+    def set_server_config(self, contents: str, server_host_name: str) -> str:
+        """Converts the contents given to point to the given server IP and port
+
+        Args:
+            contents (str): Contents of the update.conf file
+            server_host_name (str): Hostname of the server
+
+        Returns:
+            str: Converted contents
+        """
+        data_attributes = contents.split("\n")
+        line = 0
+
+        self.logger.debug(f"Contents are:\n{contents}")
+
+        for i in range(0, len(data_attributes)):
+            if data_attributes[i].startswith("[General]"):
+                self.logger.debug("Found [General] line")
+                line = i + 1
+            if not data_attributes[i].startswith("SERVER="):
+                continue
+
+            data_attributes[i] = f"#{data_attributes[i]}"
+            self.logger.debug(f"Using {data_attributes[i]}")
+
+        data_attributes.insert(line, f"SERVER={server_host_name}")
+        converted = "\n".join(data_attributes)
+
+        self.logger.debug(f"Converted contents are:\n{converted}")
+
+        return converted
+
+    def edit_update_conf(self, server_ip: str, server_port: int) -> bool:
+        """Edits the update.conf file to point to the given server IP and port
+
+        Args:
+            server_ip (str): IP of update server
+            server_port (int): Port of update service
+
+        Returns:
+            bool: True if successful, False otherwise
+        """
+        server_host_name = f"http://{server_ip}:{server_port}"
+        self.logger.debug(f"Hostname is: {server_host_name}")
+        try:
+            if not self.client:
+                self.logger.debug("Detected running on local device")
+                with open(
+                    "/usr/share/remarkable/update.conf", encoding="utf-8"
+                ) as file:
+                    modified_conf_version = self.set_server_config(
+                        file.read(), server_host_name
+                    )
+
+                with open("/usr/share/remarkable/update.conf", "w") as file:
+                    _ = file.write(modified_conf_version)
+
+                return True
+
+            self.logger.debug("Connecting to FTP")
+            ftp = self.client.open_sftp()  # or ssh
+            self.logger.debug("Connected")
+
+            with ftp.file("/usr/share/remarkable/update.conf") as update_conf_file:
+                modified_conf_version = self.set_server_config(
+                    update_conf_file.read().decode("utf-8"), server_host_name
+                )
+
+            with ftp.file("/usr/share/remarkable/update.conf", "w") as update_conf_file:
+                update_conf_file.write(modified_conf_version)
+
+            return True
+        except Exception as error:
+            self.logger.error(f"Error while editing update.conf: {error}")
+            return False
+
+    def restore_previous_version(self) -> None:
+        """Restores the previous version of the device"""
+        
+        if self.hardware == HardwareType.RMPP:
+            RESTORE_CODE = """#!/bin/bash
+OLDPART=$(< /sys/devices/platform/lpgpr/root_part)
+if [[ $OLDPART  ==  "a" ]]; then
+    NEWPART="b"
+else
+    NEWPART="a"
+fi
+echo "new: ${NEWPART}"
+echo "fallback: ${OLDPART}"
+echo $NEWPART > /sys/devices/platform/lpgpr/root_part
+"""     
+        else:
+            RESTORE_CODE = """/sbin/fw_setenv "upgrade_available" "1"
+/sbin/fw_setenv "bootcount" "0"
+
+OLDPART=$(/sbin/fw_printenv -n active_partition)
+if [ $OLDPART  ==  "2" ]; then
+    NEWPART="3"
+else
+    NEWPART="2"
+fi
+echo "new: ${NEWPART}"
+echo "fallback: ${OLDPART}"
+
+/sbin/fw_setenv "fallback_partition" "${OLDPART}"
+/sbin/fw_setenv "active_partition" "${NEWPART}\"
+"""
+        if self.client:
+            self.logger.debug("Connecting to FTP")
+            ftp = self.client.open_sftp()
+            self.logger.debug("Connected")
+
+            with ftp.file("/tmp/restore.sh", "w") as file:
+                file.write(RESTORE_CODE)
+
+            self.logger.debug("Setting permissions and running restore.sh")
+
+            self.client.exec_command("chmod +x /tmp/restore.sh")
+            self.client.exec_command("bash /tmp/restore.sh")
+        else:
+            with open("/tmp/restore.sh", "w") as file:
+                _ = file.write(RESTORE_CODE)
+
+            self.logger.debug("Setting permissions and running restore.sh")
+
+            _ = os.system("chmod +x /tmp/restore.sh")
+            _ = os.system("/tmp/restore.sh")
+
+        self.logger.debug("Restore script ran")
+
+    def reboot_device(self) -> None:
+        REBOOT_CODE = """
+if systemctl is-active --quiet tarnish.service; then
+    rot system call reboot
+else
+    systemctl reboot
+fi
+"""
+        if self.client:
+            self.logger.debug("Connecting to FTP")
+            ftp = self.client.open_sftp()
+            self.logger.debug("Connected")
+            with ftp.file("/tmp/reboot.sh", "w") as file:
+                file.write(REBOOT_CODE)
+
+            self.logger.debug("Running reboot.sh")
+            self.client.exec_command("sh /tmp/reboot.sh")
+
+        else:
+            with open("/tmp/reboot.sh", "w") as file:
+                _ = file.write(REBOOT_CODE)
+
+            self.logger.debug("Running reboot.sh")
+            _ = os.system("sh /tmp/reboot.sh")
+
+        self.logger.debug("Device rebooted")
+
+    def install_sw_update(self, version_file: str) -> None:
+        """
+        Installs new version from version file path, utilising swupdate
+
+        Args:
+            version_file (str): Path to img file
+
+        Raises:
+            SystemExit: If there was an error installing the update
+
+        """
+        command = f'/usr/bin/swupdate -v -i VERSION_FILE -k /usr/share/swupdate/swupdate-payload-key-pub.pem -H "{self.hardware.swupdate_hw}:1.0" -e "stable,copy1"'
+
+        if self.client:
+            ftp_client = self.client.open_sftp()
+
+            print(f"Uploading {version_file} image")
+
+            out_location = f"/tmp/{os.path.basename(version_file)}.swu"
+            ftp_client.put(
+                version_file, out_location, callback=self.output_put_progress
+            )
+
+            print("\nDone! Running swupdate (PLEASE BE PATIENT, ~5 MINUTES)")
+
+            command = command.replace("VERSION_FILE", out_location)
+
+            for num in (1, 2):
+                command = command.replace(
+                    "stable,copy1", f"stable,copy{num}"
+                )  # terrible hack but it works
+                self.logger.debug(command)
+                _stdin, stdout, _stderr = self.client.exec_command(command)
+
+                self.logger.debug(f"Stdout of swupdate checking: {stdout.readlines()}")
+
+                exit_status = stdout.channel.recv_exit_status()
+
+                if exit_status != 0:
+                    if "over our current root" in "".join(_stderr.readlines()):
+                        continue
+                    else:
+                        print("".join(_stderr.readlines()))
+                        raise SystemError("Update failed!")
+
+            print("Done! Now rebooting the device and disabling update service")
+
+            #### Now disable automatic updates
+
+            self.client.exec_command("sleep 1 && reboot")  # Should be enough
+            self.client.close()
+
+            time.sleep(
+                2
+            )  # Somehow the code runs faster than the time it takes for the device to reboot
+
+            print("Trying to connect to device")
+
+            while not self.check_is_address_reachable(self.address):
+                time.sleep(1)
+
+            self.client = self.connect_to_device(
+                remote_address=self.address, authentication=self.authentication
+            )
+            self.client.exec_command("systemctl stop swupdate memfaultd")
+
+            print(
+                "Update complete and update service disabled, restart device to enable it"
+            )
+
+        else:
+            print("Running swupdate")
+            command = command.replace("VERSION_FILE", version_file)
+
+            for num in (1, 2):
+                command = command.replace(
+                    "stable,copy1", f"stable,copy{num}"
+                )  # terrible hack but it works
+                self.logger.debug(command)
+
+                with subprocess.Popen(
+                    command,
+                    text=True,
+                    shell=True,  # Being lazy...
+                    stdout=subprocess.PIPE,
+                    stderr=subprocess.PIPE,
+                    env={"PATH": "/bin:/usr/bin:/sbin"},
+                ) as process:
+                    if process.wait() != 0:
+                        if "installing over our current root" in "".join(
+                            process.stderr.readlines()
+                        ):
+                            continue
+                        else:
+                            print("".join(process.stderr.readlines()))
+                            raise SystemError("Update failed")
+
+                    self.logger.debug(
+                        f"Stdout of update checking service is {''.join(process.stdout.readlines())}"
+                    )
+
+            print("Update complete and device rebooting")
+            _ = os.system("reboot")
+
+    def install_ohma_update(
+        self, version_available: dict[str, tuple[str, str]]
+    ) -> None:
+        """Installs version from update folder on the device
+
+        Args:
+            version_available (dict): Version available for installation from `get_available_version`
+
+        Raises:
+            SystemExit: If there was an error installing the update
+        """
+
+        server_host = self.get_host_address()
+
+        self.logger.debug("Editing config file")
+
+        if (
+            self.edit_update_conf(server_ip=server_host, server_port=8085) is False
+        ):  # We want a port that probably isn't being used
+            self.logger.error("Error while editing update.conf")
+
+            return
+
+        thread = threading.Thread(
+            target=startUpdate, args=(version_available, server_host, 8085), daemon=True
+        )
+        thread.start()
+
+        self.logger.debug("Thread started")
+
+        if self.client:
+            print("Checking if device can connect to this machine")
+
+            _stdin, stdout, _stderr = self.client.exec_command(
+                f"sleep 2 && echo | nc {server_host} 8085"
+            )
+            check = stdout.channel.recv_exit_status()
+            self.logger.debug(f"Stdout of nc checking: {stdout.readlines()}")
+
+            if check != 0:
+                raise SystemError(
+                    "Device cannot connect to this machine! Is the firewall blocking connections?"
+                )
+
+            print("Starting update service on device")
+
+            self.client.exec_command("systemctl start update-engine")
+
+            _stdin, stdout, _stderr = self.client.exec_command(
+                "/usr/bin/update_engine_client -update"
+            )
+            exit_status = stdout.channel.recv_exit_status()
+
+            if exit_status != 0:
+                print("".join(_stderr.readlines()))
+                raise SystemError("There was an error updating :(")
+
+            self.logger.debug(
+                f"Stdout of update checking service is {''.join(_stderr.readlines())}"
+            )
+
+            #### Now disable automatic updates
+
+            print("Done! Now rebooting the device and disabling update service")
+
+            self.client.exec_command("sleep 1 && reboot")  # Should be enough
+            self.client.close()
+
+            time.sleep(
+                2
+            )  # Somehow the code runs faster than the time it takes for the device to reboot
+
+            print("Trying to connect to device")
+
+            while not self.check_is_address_reachable(self.address):
+                time.sleep(1)
+
+            self.client = self.connect_to_device(
+                remote_address=self.address, authentication=self.authentication
+            )
+            self.client.exec_command("systemctl stop update-engine")
+
+            print(
+                "Update complete and update service disabled. Restart device to enable it"
+            )
+
+        else:
+            print("Enabling update service")
+
+            _ = subprocess.run(
+                ["/bin/systemctl", "start", "update-engine"],
+                text=True,
+                check=True,
+                env={"PATH": "/bin:/usr/bin:/sbin"},
+            )
+
+            with subprocess.Popen(
+                ["/usr/bin/update_engine_client", "-update"],
+                text=True,
+                stdout=subprocess.PIPE,
+                stderr=subprocess.PIPE,
+                env={"PATH": "/bin:/usr/bin:/sbin"},
+            ) as process:
+                if process.wait() != 0:
+                    print("".join(process.stderr.readlines()))
+
+                    raise SystemError("There was an error updating :(")
+
+                self.logger.debug(
+                    f"Stdout of update checking service is {''.join(process.stderr.readlines())}"
+                )
+
+            print("Update complete and device rebooting")
+            _ = os.system("reboot")
+
+    @staticmethod
+    def output_put_progress(transferred: int, toBeTransferred: int) -> None:
+        """Used for displaying progress for paramiko ftp.put function"""
+
+        print(
+            f"Transferring progress{int((transferred / toBeTransferred) * 100)}%",
+            end="\r",
+        )