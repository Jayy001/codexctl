--- conflicted
+++ resolved
@@ -174,16 +174,9 @@
                 )
             else:
                 rmWeb.upload(input_paths=args["paths"], remoteFolder=args["remote"])
-<<<<<<< HEAD
-              
-            
-        ### Update & Version functionalities
-        elif function in ("install", "status", "restore"):
-=======
 
         ### Update, Transfer & Version functionalities
         elif function in ("install", "status", "restore", "transfer"):
->>>>>>> 0005702b
             remote = False
 
             if "reMarkable" not in self.device:
@@ -205,12 +198,8 @@
 
             remarkable = DeviceManager(
                 remote=remote,
-<<<<<<< HEAD
                 address=cast(str, args["address"]),
-=======
-                address=args["address"],
                 port=args["port"],
->>>>>>> 0005702b
                 logger=self.logger,
                 authentication=cast(str, args["password"]),
             )
@@ -248,16 +237,9 @@
                 # Do we have a specific update file to serve?
 
                 update_file = version if os.path.isfile(version) else None
-<<<<<<< HEAD
-
-                def version_lookup(version: str | None) -> re.Match[str] | None:
-                    return re.search(r"\b\d+\.\d+\.\d+\.\d+\b", cast(str, version))
-
-=======
                 manual_dd_update = False
                 
                 version_lookup = lambda version: re.search(r'\b\d+\.\d+\.\d+\.\d+\b', version)
->>>>>>> 0005702b
                 version_number = version_lookup(version)
 
                 if not version_number:
@@ -284,14 +266,9 @@
 
                 if device_version_uses_new_engine:
                     if not update_file_requires_new_engine:
-<<<<<<< HEAD
-                        raise SystemError(
-                            "Cannot downgrade to this version as it uses the old update engine, please manually downgrade."
-                        )
-=======
                         #raise SystemError("Cannot downgrade to this version as it uses the old update engine, please manually downgrade.")
                         manual_dd_update = True
->>>>>>> 0005702b
+
                         # TODO: Implement manual downgrading.
                         # `codexctl download --out . 3.11.2.5`
                         # `codexctl extract --out 3.11.2.5.img 3.11.2.5_reMarkable2-qLFGoqPtPL.signed`
@@ -441,7 +418,6 @@
     download = subparsers.add_parser(
         "download", help="Download the specified version firmware file"
     )
-<<<<<<< HEAD
     _ = download.add_argument("version", help="Version to download")
     _ = download.add_argument("--out", "-o", help="Folder to download to", default=None)
     _ = download.add_argument(
@@ -451,12 +427,6 @@
         help="Hardware to download for",
         required=True,
         dest="hardware",
-=======
-    download.add_argument("version", help="Version to download")
-    download.add_argument("--out", "-o", help="Folder to download to", default=None)
-    download.add_argument(
-        "--hardware", "-d", help="Hardware to download for", required=True
->>>>>>> 0005702b
     )
 
     ### Backup subcommand
