### Importing required general modules

import argparse
import os.path
import sys
import logging
import importlib.util
import tempfile
import shutil
import re

from typing import Any, Callable, cast
from .device import HardwareType

from .updates import UpdateManager

try:
    from loguru import logger
except ImportError:
    logger = logging.getLogger(__name__)

if importlib.util.find_spec("requests") is None:
    raise ImportError(
        "Requests is required for accessing remote files. Please install it."
    )

class Manager:
    """
    Main class for codexctl
    """

    def __init__(self, device: str, logger: logging.Logger) -> None:
        """Initializes the Manager class for codexctl

        Args:
            device (str): Type of device that is running the script
            logger (logger): Logger object
        """
        self.device: str = device
        self.logger: logging.Logger = logger
        self.updater: UpdateManager = UpdateManager(logger)

    def call_func(self, function: str, args: dict[str, Any]) -> None:
        """Runs a command based on the function name and arguments provided

        Args:
            function: The function to run
            args: What arguments to pass into the function
        """

<<<<<<< HEAD
        if "reMarkable" not in self.device:
            remarkable_version = args.get("hardware")
        else:
            remarkable_version = self.device
=======
        try:
            remarkable_version = HardwareType.parse(self.device)
        except ValueError:
            hw = args.get("hardware")
            remarkable_version = cast(str, HardwareType.parse(hw)) if hw else None
>>>>>>> 79e0102f

        version = cast(Callable[[str, None], str | None], args.get)("version", None)

        if remarkable_version:
            if version == "latest":
                version = self.updater.get_latest_version(remarkable_version)
            elif version == "toltec":
                version = self.updater.get_toltec_version(remarkable_version)

        ### Download functionalities
        if function == "list":
            remarkable_pp_versions = "\n".join(
                self.updater.remarkablepp_versions.keys()
            )
            remarkable_2_versions = "\n".join(self.updater.remarkable2_versions.keys())
            remarkable_1_versions = "\n".join(self.updater.remarkable1_versions.keys())

            version_blocks = []
            if remarkable_version is None or remarkable_version == HardwareType.RMPP:
                version_blocks.append(f"ReMarkable Paper Pro:\n{remarkable_pp_versions}")
            if remarkable_version is None or remarkable_version == HardwareType.RM2:
                version_blocks.append(f"ReMarkable 2:\n{remarkable_2_versions}")
            if remarkable_version is None or remarkable_version == HardwareType.RM1:
                version_blocks.append(f"ReMarkable 1:\n{remarkable_1_versions}")

            print("\n\n".join(version_blocks))

        elif function == "download":
            logger.debug(f"Downloading version {version}")
            assert remarkable_version is not None
            filename = self.updater.download_version(
                remarkable_version, version, args["out"]
            )

            if filename:
                print(f"Sucessfully downloaded to {filename}")

        ### Mounting functionalities
        elif function in ("extract", "mount"):
            try:
                from .analysis import get_update_image
            except ImportError:
                raise ImportError(
                    "remarkable_update_image is required for analysis. Please install it!"
                )

            if function == "extract":
                if not args["out"]:
                    args["out"] = os.getcwd() + "/extracted"

                logger.debug(f"Extracting {args['file']} to {args['out']}")
                image, volume = get_update_image(args["file"])
                image.seek(0)

                with open(args["out"], "wb") as f:
                    f.write(image.read())
            else:
                if args["out"] is None:
                    args["out"] = "/opt/remarkable/"

                if not os.path.exists(args["out"]):
                    os.mkdir(args["out"])

                if not os.path.exists(args["filesystem"]):
                    raise SystemExit("Firmware file does not exist!")

                from remarkable_update_fuse import UpdateFS

                server = UpdateFS()
                server.parse(
                    args=[args["filesystem"], args["out"]], values=server, errex=1
                )
                server.main()

        ### Analysis functionalities
        elif function in ("cat", "ls"):
            try:
                from .analysis import get_update_image
            except ImportError:
                raise ImportError(
                    "remarkable_update_image is required for analysis. Please install it. (Linux only!)"
                )

            try:
                image, volume = get_update_image(args["file"])
                inode = volume.inode_at(args["target_path"])

            except FileNotFoundError:
                print(f"{args['target_path']}: No such file or directory")
                raise FileNotFoundError

            except OSError as e:
                print(f"{args['target_path']}: {os.strerror(e.errno)}")
                sys.exit(e.errno)

            if function == "cat":
                sys.stdout.buffer.write(inode.open().read())

            elif function == "ls":
                print(" ".join([x.name_str for x, _ in inode.opendir()]))

        ### WebInterface functionalities
        elif function in ("backup", "upload"):
            from .sync import RmWebInterfaceAPI

            print(
                "Please make sure the web-interface is enabled in the remarkable settings!\nStarting upload"
            )

            rmWeb = RmWebInterfaceAPI(BASE="http://10.11.99.1/", logger=logger)

            if function == "backup":
                rmWeb.sync(
                    localFolder=args["local"],
                    remoteFolder=args["remote"],
                    recursive=not args["no_recursion"],
                    overwrite=not args["no_overwrite"],
                    incremental=args["incremental"],
                )
            else:
                rmWeb.upload(input_paths=args["paths"], remoteFolder=args["remote"])
              
            
        ### Update & Version functionalities
        elif function in ("install", "status", "restore"):
            remote = False

            if "reMarkable" not in self.device:
                if importlib.util.find_spec("paramiko") is None:
                    raise ImportError(
                        "Paramiko is required for SSH access. Please install it."
                    )
                if importlib.util.find_spec("psutil") is None:
                    raise ImportError(
                        "Psutil is required for SSH access. Please install it."
                    )
                remote = True

            from .device import DeviceManager
            from .server import get_available_version

            remarkable = DeviceManager(
                remote=remote,
                address=cast(str, args["address"]),
                logger=self.logger,
                authentication=cast(str, args["password"]),
            )

            if version == "latest":
                version = self.updater.get_latest_version(remarkable.hardware)
            elif version == "toltec":
                version = self.updater.get_toltec_version(remarkable.hardware)

            if function == "status":
                beta, prev, current, version_id = remarkable.get_device_status()
                print(
                    f"\nCurrent version: {current}\nOld update engine: {prev}\nBeta active: {beta}\nVersion id: {version_id}"
                )

            elif function == "restore":
                if remarkable.hardware == HardwareType.RMPP:
                    raise SystemError("Restore not available for rmpro.")
                remarkable.restore_previous_version()
                print(
                    f"Device restored to previous version [{remarkable.get_device_status()[1]}]"
                )
                remarkable.reboot_device()
                print("Device rebooted")

            else:
                temp_path = None
                made_update_folder = False
                orig_cwd = os.getcwd()

                # Do we have a specific update file to serve?

                update_file = version if os.path.isfile(version) else None

                def version_lookup(version: str | None) -> re.Match[str] | None:
                    return re.search(r"\b\d+\.\d+\.\d+\.\d+\b", cast(str, version))

                version_number = version_lookup(version)

                if not version_number:
                    version_number = version_lookup(
                        input(
                            "Failed to get the version number from the filename, please enter it: "
                        )
                    )
                    if not version_number:
                        raise SystemError("Invalid version!")

                version_number = version_number.group()

                update_file_requires_new_engine = UpdateManager.uses_new_update_engine(
                    version_number
                )
                device_version_uses_new_engine = UpdateManager.uses_new_update_engine(
                    remarkable.get_device_status()[2]
                )

                #### PREVENT USERS FROM INSTALLING NON-COMPATIBLE IMAGES ####

                if device_version_uses_new_engine:
                    if not update_file_requires_new_engine:
                        raise SystemError(
                            "Cannot downgrade to this version as it uses the old update engine, please manually downgrade."
                        )
                        # TODO: Implement manual downgrading.
                        # `codexctl download --out . 3.11.2.5`
                        # `codexctl extract --out 3.11.2.5.img 3.11.2.5_reMarkable2-qLFGoqPtPL.signed`
                        # `codexctl transfer 3.11.2.5.img ~/root`
                        # `dd if=/home/root/3.11.2.5.img of=/dev/mmcblk2p2` (depending on fallback partition)
                        # `codexctl restore`

                else:
                    if update_file_requires_new_engine:
                        raise SystemError(
                            "This version requires the new update engine, please upgrade your device to version 3.11.2.5 first."
                        )

                #############################################################

                if not update_file_requires_new_engine:
                    if update_file:  # Check if file exists
                        if os.path.dirname(
                            os.path.abspath(update_file)
                        ) != os.path.abspath("updates"):
                            if not os.path.exists("updates"):
                                os.mkdir("updates")
                            _ = shutil.move(update_file, "updates")
                            update_file = get_available_version(version)
                            made_update_folder = True  # Delete at end

                # If version was a valid location file, update_file will be the location else it'll be a version number

                if not update_file:
                    temp_path = tempfile.mkdtemp()
                    os.chdir(temp_path)

                    print(f"Version {version} not found. Attempting to download")

                    location = "./"
                    if not update_file_requires_new_engine:
                        location += "updates"

                    result = self.updater.download_version(
                        remarkable.hardware, version, location
                    )
                    if result:
                        print(f"Downloaded version {version} to {result}")

                        if device_version_uses_new_engine:
                            update_file = result
                        else:
                            update_file = get_available_version(version)

                    else:
                        raise SystemExit(
                            f"Failed to download version {version}! Does this version or location exist?"
                        )

                if device_version_uses_new_engine:
                    remarkable.install_sw_update(update_file)
                else:
                    remarkable.install_ohma_update(update_file)

                if made_update_folder:  # Move update file back out
                    _ = shutil.move(os.listdir("updates")[0], "../")
                    shutil.rmtree("updates")

                os.chdir(orig_cwd)
                if temp_path:
                    logger.debug(f"Removing temporary folder {temp_path}")
                    shutil.rmtree(temp_path)


def main() -> None:
    """Main function for codexctl"""

    ### Setting up the argument parser
    parser = argparse.ArgumentParser("Codexctl")
    _ = parser.add_argument(
        "--verbose",
        "-v",
        required=False,
        help="Enable verbose logging",
        action="store_true",
        dest="verbose",
    )
    _ = parser.add_argument(
        "--address",
        "-a",
        required=False,
        help="Specify the address of the device",
        default=None,
        dest="address",
    )
    _ = parser.add_argument(
        "--password",
        "-p",
        required=False,
        help="Specify password or path to SSH key for remote access",
        dest="password",
    )
    subparsers = parser.add_subparsers(dest="command")
    subparsers.required = True  # This fixes a bug with older versions of python

    ### Install subcommand
    install = subparsers.add_parser(
        "install",
        help="Install the specified version (will download if not available on the device)",
    )
    install.add_argument("version", help="Version (or location to file) to install")

    ### Download subcommand
    download = subparsers.add_parser(
        "download", help="Download the specified version firmware file"
    )
    _ = download.add_argument("version", help="Version to download")
    _ = download.add_argument("--out", "-o", help="Folder to download to", default=None)
    _ = download.add_argument(
        "--hardware",
        "--device",
        "-d",
        help="Hardware to download for",
        required=True,
        dest="hardware",
    )

    ### Backup subcommand
    backup = subparsers.add_parser(
        "backup", help="Download remote files to local directory"
    )
    _ = backup.add_argument(
        "-r",
        "--remote",
        help="Remote directory to backup. Defaults to download folder",
        default="",
        dest="remote",
    )
    _ = backup.add_argument(
        "-l",
        "--local",
        help="Local directory to backup to. Defaults to download folder",
        default="./",
        dest="local",
    )
    _ = backup.add_argument(
        "-R",
        "--no-recursion",
        help="Disables recursively backup remote directory",
        action="store_true",
        dest="no_recursion",
    )
    _ = backup.add_argument(
        "-O",
        "--no-overwrite",
        help="Disables overwrite",
        action="store_true",
        dest="no_overwrite",
    )
    _ = backup.add_argument(
        "-i",
        "--incremental",
        help="Overwrite out-of-date files only",
        action="store_true",
    )

    ### Cat subcommand
    cat = subparsers.add_parser(
        "cat", help="Cat the contents of a file inside a firmwareimage"
    )
    _ = cat.add_argument("file", help="Path to update file to cat", default=None)
    _ = cat.add_argument(
        "target_path", help="Path inside the image to list", default=None
    )

    ### Ls subcommand
    ls = subparsers.add_parser("ls", help="List files inside a firmware image")
    _ = ls.add_argument("file", help="Path to update file to extract", default=None)
    _ = ls.add_argument(
        "target_path", help="Path inside the image to list", default=None
    )

    ### Extract subcommand
    extract = subparsers.add_parser(
        "extract", help="Extract the specified version update file"
    )
    _ = extract.add_argument(
        "file", help="Path to update file to extract", default=None
    )
    _ = extract.add_argument(
        "--out", help="Folder to extract to", default=None, dest="out"
    )

    ### Mount subcommand
    mount = subparsers.add_parser(
        "mount", help="Mount the specified version firmware filesystem"
    )
    _ = mount.add_argument(
        "filesystem",
        help="Path to version firmware filesystem to extract",
        default=None,
    )
    _ = mount.add_argument("--out", help="Folder to mount to", default=None)

    ### Upload subcommand
    upload = subparsers.add_parser(
        "upload", help="Upload folder/files to device (pdf only)"
    )
    _ = upload.add_argument(
        "paths", help="Path to file(s)/folder to upload", default=None, nargs="+"
    )
    _ = upload.add_argument(
        "-r",
        "--remote",
        help="Remote directory to upload to. Defaults to root folder",
        default="",
        dest="remote",
    )

    ### Status subcommand
    _ = subparsers.add_parser(
        "status", help="Get the current version of the device and other information"
    )

    ### Restore subcommand
    _ = subparsers.add_parser(
        "restore", help="Restores to previous version installed on device"
    )

    ### List subcommand
    list_ = subparsers.add_parser("list", help="List all available versions")
    list_.add_argument(
        "--hardware",
        "--device",
        "-d",
        help="Hardware to list for",
        dest="hardware",
    )

    ### Setting logging level
    args = parser.parse_args()
    logging_level, paramiko_level = (
        ("DEBUG", logging.DEBUG) if args.verbose else ("ERROR", logging.ERROR)
    )

    try:
        logger.remove()
        logger.add(sys.stderr, level=logging_level)
        logging.basicConfig(level=paramiko_level)
    except AttributeError:  # For non-loguru
        logger.level = logging_level

    ### Detecting device information
    device = None

    if os.path.exists("/sys/devices/soc0/machine"):
        with open("/sys/devices/soc0/machine") as machine_file:
            contents = machine_file.read().strip()

            if "reMarkable" in contents:
                device = contents  # reMarkable 1, reMarkable 2, reMarkable Ferrari

    if device is None:
        device = sys.platform

    logger.debug(f"Running on platform: {device}")
    logger.debug(f"Running with args: {args}")

    ### Call function
    man = Manager(device, logger)
    man.call_func(args.command, vars(args))<|MERGE_RESOLUTION|>--- conflicted
+++ resolved
@@ -48,18 +48,11 @@
             args: What arguments to pass into the function
         """
 
-<<<<<<< HEAD
-        if "reMarkable" not in self.device:
-            remarkable_version = args.get("hardware")
-        else:
-            remarkable_version = self.device
-=======
         try:
             remarkable_version = HardwareType.parse(self.device)
         except ValueError:
             hw = args.get("hardware")
             remarkable_version = cast(str, HardwareType.parse(hw)) if hw else None
->>>>>>> 79e0102f
 
         version = cast(Callable[[str, None], str | None], args.get)("version", None)
 
