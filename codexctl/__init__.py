--- conflicted
+++ resolved
@@ -1,4 +1,3 @@
-<<<<<<< HEAD
 ### Importing required general modules
 
 import argparse
@@ -450,827 +449,4 @@
 
     ### Call function
     man = Manager(device, logger)
-    man.call_func(args.command, vars(args))
-=======
-import argparse
-import errno
-import subprocess
-import re
-import threading
-import os.path
-import socket
-import sys
-import tempfile
-import shutil
-import logging
-import warnings
-
-from pathlib import Path
-from loguru import logger
-
-from .sync import RmWebInterfaceAPI
-from .updates import UpdateManager
-from .server import startUpdate, scanUpdates
-
-REMOTE_DEPS_MET = True
-
-try:
-    import paramiko
-except ImportError:
-    REMOTE_DEPS_MET = False
-
-RESTORE_CODE = """
-# switches the active root partition
-
-/sbin/fw_setenv "upgrade_available" "1"
-/sbin/fw_setenv "bootcount" "0"
-
-OLDPART=$(/sbin/fw_printenv -n active_partition)
-if [ $OLDPART  ==  "2" ]; then
-    NEWPART="3"
-else
-    NEWPART="2"
-fi
-echo "new: ${NEWPART}"
-echo "fallback: ${OLDPART}"
-
-/sbin/fw_setenv "fallback_partition" "${OLDPART}"
-/sbin/fw_setenv "active_partition" "${NEWPART}"
-"""
-
-
-def get_host_ip():
-    possible_ips = []
-    try:
-        if "psutil" not in sys.modules:
-            import psutil
-
-        for interface, snics in psutil.net_if_addrs().items():
-            logger.debug(f"New interface found: {interface}")
-            for snic in snics:
-                if snic.family == socket.AF_INET:
-                    if snic.address.startswith("10.11.99"):
-                        return [snic.address]
-                    logger.debug(f"Adding new address: {snic.address}")
-                    possible_ips.append(snic.address)
-    except Exception as error:
-        logger.error(f"Error getting interfaces: {error}")
-
-    return possible_ips
-
-
-def version_lookup(version, device):
-    logger.debug(f"Looking up {version} for ReMarkable {device}")
-    if version == "latest":
-        return updateman.get_latest_version(device=device)
-
-    if version == "toltec":
-        return updateman.get_toltec_version(device=device)
-
-    if device == 2:
-        version_dict = updateman.id_lookups_rm2
-    elif device == 1:
-        version_dict = updateman.id_lookups_rm1
-    else:
-        raise SystemError("Error: Invalid device given!")
-
-    if version in version_dict:
-        return version
-
-    raise SystemExit(
-        "Error: Invalid version! Examples: latest, toltec, 3.2.3.1595, 2.15.0.1067"
-    )
-
-
-def connect_to_rm(args, ip="10.11.99.1"):
-    client = paramiko.client.SSHClient()
-    client.set_missing_host_key_policy(paramiko.AutoAddPolicy())
-
-    if args.auth:
-        logger.debug("Using authentication argument")
-        try:
-            if os.path.isfile(args.auth):
-                logger.debug(f"Interpreting as key file location: {args.auth}")
-                client.connect(ip, username="root", key_filename=args.auth)
-            else:
-                logger.debug(f"Interpreting as password: [REDACTED]")
-                client.connect(ip, username="root", password=args.auth)
-
-            print("Connected to device")
-            return client
-
-        except paramiko.ssh_exception.AuthenticationException:
-            print("Incorrect password or ssh path given in arguments!")
-
-    if "n" in input("Would you like to use a password to connect? (Y/n): ").lower():
-        while True:
-            key_path = input("Enter path to SSH key: ")
-
-            if not os.path.isfile(key_path):
-                print("Invalid path given")
-
-                continue
-            try:
-                logger.debug(f"Attempting to connect with {key_path}")
-                client.connect(ip, username="root", key_filename=key_path)
-            except Exception as error:
-                print("Error while connecting to device: {error}")
-
-                continue
-            break
-    else:
-        while True:
-            password = input("Enter RM SSH password: ")
-
-            try:
-                logger.debug(f"Attempting to connect with {password}")
-                client.connect(ip, username="root", password=password)
-            except paramiko.ssh_exception.AuthenticationException:
-                print("Incorrect password given")
-
-                continue
-            break
-
-    print("Connected to device")
-    return client
-
-
-def set_server_config(contents, server_host_name):
-    data_attributes = contents.split("\n")
-    line = 0
-
-    logger.debug(f"Contents are:\n{contents}")
-
-    for i in range(0, len(data_attributes)):
-        if data_attributes[i].startswith("[General]"):
-            logger.debug("Found [General] line")
-            line = i + 1
-        if not data_attributes[i].startswith("SERVER="):
-            continue
-
-        data_attributes[i] = f"#{data_attributes[i]}"
-        logger.debug(f"Using {data_attributes[i]}")
-
-    data_attributes.insert(line, f"SERVER={server_host_name}")
-    converted = "\n".join(data_attributes)
-
-    logger.debug(f"Converted contents are:\n{converted}")
-
-    return converted
-
-
-"""
-This works as intended, but the remarkable device seems to ignore it...
-
-def enable_web_over_usb(remarkable_remote=None):
-    if remarkable_remote is None:
-        with open(r'/home/root/.config/remarkable/xochitl.conf', 'r') as file:
-            fileContents = file.read()
-            fileContents = re.sub("WebInterfaceEnabled=.*", "WebInterfaceEnabled=true", fileContents)
-
-        with open(r'/home/root/.config/remarkable/xochitl.conf', 'w') as file:
-            file.write(fileContents)
-
-    else:
-        remarkable_remote.exec_command("sed -i 's/WebInterfaceEnabled=.*/WebInterfaceEnabled=true/g' /home/root/.config/remarkable/xochitl.conf")
-"""
-
-
-def edit_config(server_ip, port=8080, remarkable_remote=None):
-    server_host_name = f"http://{server_ip}:{port}"
-    logger.debug(f"Hostname is: {server_host_name}")
-
-    if not remarkable_remote:
-        logger.debug("Detected running on local device")
-        with open("/usr/share/remarkable/update.conf", encoding="utf-8") as file:
-            modified_conf_version = set_server_config(file.read(), server_host_name)
-
-        with open("/usr/share/remarkable/update.conf", "w") as file:
-            file.write(modified_conf_version)
-
-        return
-
-    logger.debug("Connecting to FTP")
-    ftp = remarkable_remote.open_sftp()  # or ssh
-    logger.debug("Connected")
-
-    with ftp.file("/usr/share/remarkable/update.conf") as update_conf_file:
-        modified_conf_version = set_server_config(
-            update_conf_file.read().decode("utf-8"), server_host_name
-        )
-
-    with ftp.file(
-        "/usr/share/remarkable/update.conf", "w+"
-    ) as update_conf_file:  # w/w+ mode
-        update_conf_file.write(modified_conf_version)
-
-
-def get_remarkable_ip():
-    while True:
-        remote_ip = input("Please enter the IP of the remarkable device: ")
-        if input("Are you sure? (Y/n) ").lower() != "n":
-            break
-
-    return remote_ip
-
-
-def do_download(args, device_type):
-    version = version_lookup(version=args.version, device=device_type)
-    print(f"Downloading {version} to {args.out if args.out else 'downloads folder'}")
-    filename = updateman.get_version(
-        version=version, device=device_type, download_folder=args.out
-    )
-
-    if filename is None:
-        raise SystemExit("Error: Was not able to download firmware file!")
-
-    if filename == "Download folder does not exist":
-        raise SystemExit("Error: Download folder does not exist!")
-
-    if filename == "Not in version list":
-        raise SystemExit("Error: This version is not currently supported!")
-
-    print(f"Done! ({filename})")
-
-
-def is_rm():
-    if not os.path.exists("/sys/devices/soc0/machine"):
-        return False
-
-    with open("/sys/devices/soc0/machine") as f:
-        return f.read().strip().startswith("reMarkable")
-
-
-def get_update_image(file):
-    import ext4
-    from remarkable_update_image import UpdateImage
-    from remarkable_update_image import UpdateImageSignatureException
-
-    image = UpdateImage(file)
-    volume = ext4.Volume(image, offset=0)
-    try:
-        inode = volume.inode_at("/usr/share/update_engine/update-payload-key.pub.pem")
-        if inode is None:
-            raise FileNotFoundError()
-
-        inode.verify()
-        image.verify(inode.open().read())
-
-    except UpdateImageSignatureException:
-        warnings.warn("Signature doesn't match contents", RuntimeWarning)
-
-    except FileNotFoundError:
-        warnings.warn("Public key missing", RuntimeWarning)
-
-    except OSError as e:
-        if e.errno != errno.ENOTDIR:
-            raise
-        warnings.warn("Unable to open public key", RuntimeWarning)
-
-    return image, volume
-
-
-def do_status(args):
-    if is_rm():
-        if os.path.exists("/etc/remarkable.conf"):
-            with open("/etc/remarkable.conf") as file:
-                config_contents = file.read()
-        else:
-            config_contents = ""
-
-        if os.path.exists("/etc/version"):
-            with open("/etc/version") as file:
-                version_id = file.read().rstrip()
-        else:
-            version_id = ""
-
-        if os.path.exists("/usr/share/remarkable/update.conf"):
-            with open("/usr/share/remarkable/update.conf") as file:
-                version_contents = file.read().rstrip()
-        else:
-            version_contents = ""
-
-    elif not REMOTE_DEPS_MET:
-        raise SystemExit(
-            "Error: Detected as running on the remote device, but could not resolve dependencies. "
-            'Please install them with "pip install -r requirements.txt'
-        )
-
-    else:
-        ip = "10.11.99.1" if len(get_host_ip()) == 1 else get_remarkable_ip()
-        logger.debug(f"IP of remarkable is {ip}")
-        remarkable_remote = connect_to_rm(args, ip=ip)
-
-        logger.debug("Connecting to FTP")
-        ftp = remarkable_remote.open_sftp()  # or ssh
-        logger.debug("Connected")
-
-        with ftp.file("/etc/remarkable.conf") as file:
-            config_contents = file.read().decode("utf-8")
-
-        with ftp.file("/etc/version") as file:
-            version_id = file.read().decode("utf-8").strip("\n")
-
-        with ftp.file("/usr/share/remarkable/update.conf") as file:
-            version_contents = file.read().decode("utf-8")
-
-    beta = re.search("(?<=BetaProgram=).*", config_contents)
-    m = re.search("(?<=[Pp]reviousVersion=).*", config_contents)
-    prev = m.group() if m is not None else "unknown"
-    current = re.search("(?<=REMARKABLE_RELEASE_VERSION=).*", version_contents).group()
-
-    print(
-        f'You are running {current} [{version_id}]{"[BETA]" if beta is not None and beta.group() else ""}, previous version was {prev}'
-    )
-
-
-def get_available_version(version):
-    available_versions = scanUpdates()
-
-    logger.debug(f"Available versions found are: {available_versions}")
-    for device, ids in available_versions.items():
-        if version in ids:
-            available_version = {device: ids}
-
-            return available_version
-
-
-def do_install(args, device_type):
-    temp_path = None
-    orig_cwd = os.getcwd()
-
-    if args.serve_folder:  # update folder
-        os.chdir(args.serve_folder)
-    else:
-        temp_path = tempfile.mkdtemp()
-        os.chdir(temp_path)
-
-    if not os.path.exists("updates"):
-        os.mkdir("updates")
-
-    logger.debug(f"Serve path: {os.getcwd()}")
-    available_versions = scanUpdates()
-
-    version = version_lookup(version=args.version, device=device_type)
-    available_versions = get_available_version(version)
-
-    if available_versions is None:
-        print(
-            f"The version firmware file you specified could not be found, attempting to download ({version})"
-        )
-        result = updateman.get_version(
-            version=version,
-            device=device_type,
-            download_folder=f"{os.getcwd()}/updates",
-        )
-
-        logger.debug(f"Result of downloading version is {result}")
-
-        if result is None:
-            raise SystemExit("Error: Was not able to download firmware file!")
-
-        if result == "Not in version list":
-            raise SystemExit("Error: This version is not supported!")
-
-        available_versions = get_available_version(version)
-        if available_versions is None:
-            raise SystemExit(
-                "Error: Something went wrong trying to download update file!"
-            )
-
-    server_host = "0.0.0.0"
-    remarkable_remote = None
-
-    if not is_rm():
-        if not REMOTE_DEPS_MET:
-            raise SystemExit(
-                "Error: Detected as running on the remote device, but could not resolve dependencies. "
-                'Please install them with "pip install -r requirements.txt'
-            )
-
-        server_host = get_host_ip()
-
-        logger.debug(f"Server host is {server_host}")
-
-        if server_host is None:
-            raise SystemExit(
-                "Error: This device does not seem to have a network connection."
-            )
-
-        if len(server_host) == 1:  # This means its found the USB interface
-            server_host = server_host[0]
-            remarkable_remote = connect_to_rm(args)
-        else:
-            host_interfaces = "\n".join(server_host)
-
-            print(
-                f"\n{host_interfaces}\nCould not find USB interface, assuming connected over WiFi (interfaces list above)"
-            )
-            while True:
-                server_host = input(
-                    "\nPlease enter your IP for the network the device is connected to: "
-                )
-
-                if server_host not in host_interfaces.split("\n"):  # Really...? This co
-                    print("Error: Invalid IP given")
-                    continue
-                if "n" in input("Are you sure? (Y/n): ").lower():
-                    continue
-
-                break
-
-            remote_ip = get_remarkable_ip()
-
-            remarkable_remote = connect_to_rm(args, remote_ip)
-
-    logger.debug("Editing config file")
-    edit_config(remarkable_remote=remarkable_remote, server_ip=server_host, port=8080)
-
-    print(
-        f"Available versions to update to are: {available_versions}\nThe device will update to the latest one."
-    )
-
-    logger.debug("Starting server thread")
-    thread = threading.Thread(
-        target=startUpdate, args=(available_versions, server_host), daemon=True
-    )
-    thread.start()
-
-    # Is it worth mapping the messages to a variable?
-    if remarkable_remote is None:
-        print("Enabling update service")
-        subprocess.run(
-            ["/bin/systemctl", "start", "update-engine"],
-            text=True,
-            check=True,
-            env={"PATH": "/bin:/usr/bin:/sbin"},
-        )
-
-        with subprocess.Popen(
-            ["/usr/bin/update_engine_client", "-update"],
-            text=True,
-            stdout=subprocess.PIPE,
-            stderr=subprocess.PIPE,
-            env={"PATH": "/bin:/usr/bin:/sbin"},
-        ) as process:
-            if process.wait() != 0:
-                print("".join(process.stderr.readlines()))
-
-                raise SystemExit("There was an error updating :(")
-
-            logger.debug(
-                f'Stdout of update checking service is {"".join(process.stderr.readlines())}'
-            )
-
-        if "y" in input("Done! Would you like to shutdown? (y/N): ").lower():
-            subprocess.run(
-                ["/sbin/shutdown", "now"],
-                check=True,
-                env={"PATH": "/bin:/usr/bin:/sbin"},
-            )
-    else:
-        print("Checking if device can connect to this machine")
-        _stdin, stdout, _stderr = remarkable_remote.exec_command(
-            f"sleep 2 && echo | nc {server_host} 8080"
-        )
-        check = stdout.channel.recv_exit_status()
-
-        logger.debug(f"Stdout of nc checking: {stdout.readlines()}")
-        if check != 0:
-            raise SystemExit(
-                "Device cannot connect to this machine! Is the firewall blocking connections?"
-            )
-
-        print("Starting update service on device")
-        remarkable_remote.exec_command("systemctl start update-engine")
-
-        _stdin, stdout, _stderr = remarkable_remote.exec_command(
-            "update_engine_client -update"
-        )
-        exit_status = stdout.channel.recv_exit_status()
-
-        if exit_status != 0:
-            print("".join(_stderr.readlines()))
-            raise SystemExit("There was an error updating :(")
-
-        logger.debug(
-            f'Stdout of update checking service is {"".join(_stderr.readlines())}'
-        )
-
-        print("Success! Please restart the reMarkable device!")
-
-    os.chdir(orig_cwd)
-    if temp_path:
-        logger.debug(f"Removing {temp_path}")
-        shutil.rmtree(temp_path)
-
-
-def do_restore(args):
-    if "y" not in input("Are you sure you want to restore? (y/N): ").lower():
-        raise SystemExit("Aborted!!!")
-
-    if os.path.isfile("/usr/share/remarkable/update.conf"):
-        subprocess.run(
-            ["/bin/bash", "-l", "-c", RESTORE_CODE],
-            text=True,
-            check=True,
-            env={"PATH": "/bin:/usr/bin:/sbin"},
-        )
-
-        if "y" in input("Done! Would you like to shutdown? (y/N): ").lower():
-            subprocess.run(
-                ["shutdown", "now"],
-                check=True,
-                env={"PATH": "/bin:/usr/bin:/sbin"},
-            )
-
-    elif not REMOTE_DEPS_MET:
-        raise SystemExit(
-            "Error: Detected as running on the remote device, but could not resolve dependencies. "
-            'Please install them with "pip install -r requirements.txt"'
-        )
-
-    else:
-        if len(get_host_ip()) == 1:
-            print("Detected as USB connection")
-            remote_ip = "10.11.99.1"
-        else:
-            print("Detected as WiFi connection")
-            remote_ip = get_remarkable_ip()
-
-        remarkable_remote = connect_to_rm(args, remote_ip)
-
-        _stdin, stdout, _stderr = remarkable_remote.exec_command(RESTORE_CODE)
-        stdout.channel.recv_exit_status()
-
-        logger.debug(f"Output of switch command: {stdout}")
-
-        print("Done, Please reboot the device!")
-
-
-def do_list():
-    print("\nRM2:")
-    [print(codexID) for codexID in updateman.id_lookups_rm2]
-    print("\nRM1:")
-    [print(codexID) for codexID in updateman.id_lookups_rm1]
-
-
-def do_upload(args):
-    print(
-        "Please make sure the web-interface is enabled in the remarkable settings!\nStarting upload..."
-    )
-
-    rmWeb = RmWebInterfaceAPI(BASE="http://10.11.99.1/", logger=logger)
-
-    rmWeb.upload(
-        input_paths=args.paths,
-        remoteFolder=args.remote,
-    )
-
-
-def do_backup(args):
-    print(
-        "Please make sure the web-interface is enabled in the remarkable settings!\nStarting backup..."
-    )
-
-    rmWeb = RmWebInterfaceAPI(BASE="http://10.11.99.1/", logger=logger)
-
-    rmWeb.sync(
-        localFolder=args.local,
-        remoteFolder=args.remote,
-        recursive=not args.no_recursion,
-        overwrite=not args.no_overwrite,
-    )
-
-
-def do_ls(args):
-    image, volume = get_update_image(args.file)
-    try:
-        inode = volume.inode_at(args.target_path)
-        print(" ".join([x.name_str for x, _ in inode.opendir()]))
-
-    except FileNotFoundError:
-        print(f"cannot access '{args.target_path}': No such file or directory")
-        sys.exit(1)
-
-    except OSError as e:
-        print(f"cannot access '{args.target_path}': {os.strerror(e.errno)}")
-        sys.exit(e.errno)
-
-
-def do_cat(args):
-    image, volume = get_update_image(args.file)
-    try:
-        inode = volume.inode_at(args.target_path)
-        sys.stdout.buffer.write(inode.open().read())
-
-    except FileNotFoundError:
-        print(f"'{args.target_path}': No such file or directory")
-        sys.exit(1)
-
-    except OSError:
-        print(f"'{args.target_path}': {os.strerror(e.errno)}")
-        sys.exit(e.errno)
-
-
-def do_extract(args):
-    if not args.out:
-        args.out = os.getcwd() + "/extracted"
-
-    logger.debug(f"Extracting {args.file} to {args.out}")
-    image, volume = get_update_image(args.file)
-    image.seek(0)
-    with open(args.out, "wb") as f:
-        f.write(image.read())
-
-
-def do_mount(args):
-    if sys.platform != "linux":
-        raise NotImplementedError(
-            f"Mounting has not been implemented on {sys.platform}"
-        )
-
-    if args.out is None:
-        args.out = "/opt/remarkable/"
-
-    if not os.path.exists(args.out):
-        os.mkdir(args.out)
-
-    if not os.path.exists(args.filesystem):
-        raise SystemExit("Firmware file does not exist!")
-
-    from remarkable_update_fuse import UpdateFS
-
-    server = UpdateFS()
-    server.parse(args=[args.filesystem, args.out], values=server, errex=1)
-    server.main()
-
-
-def main():
-    parser = argparse.ArgumentParser("Codexctl app")
-    parser.add_argument("--debug", action="store_true", help="Print debug info")
-    parser.add_argument("--rm1", action="store_true", default=False, help="Use rm1")
-    parser.add_argument(
-        "--auth", required=False, help="Specify password or SSH key for SSH"
-    )
-    parser.add_argument(
-        "--verbose", required=False, help="Enable verbose logging", action="store_true"
-    )
-
-    subparsers = parser.add_subparsers(dest="command")
-    subparsers.required = True  # This fixes a bug with older versions of python
-
-    install = subparsers.add_parser(
-        "install",
-        help="Install the specified version (will download if not available on the device)",
-    )
-    download = subparsers.add_parser(
-        "download", help="Download the specified version firmware file"
-    )
-    backup = subparsers.add_parser(
-        "backup", help="Download remote files to local directory"
-    )
-    extract = subparsers.add_parser(
-        "extract", help="Extract the specified version update file"
-    )
-    mount = subparsers.add_parser(
-        "mount", help="Mount the specified version firmware filesystem"
-    )
-    upload = subparsers.add_parser(
-        "upload", help="Upload folder/files to device (pdf only)"
-    )
-    subparsers.add_parser(
-        "status", help="Get the current version of the device and other information"
-    )
-    subparsers.add_parser(
-        "restore", help="Restores to previous version installed on device"
-    )
-    subparsers.add_parser("list", help="List all versions available for use")
-    ls = subparsers.add_parser("ls", help="List files inside an update image")
-    cat = subparsers.add_parser(
-        "cat", help="Cat the contents of a file inside an update image"
-    )
-
-    install.add_argument("version", help="Version to install")
-    install.add_argument(
-        "-sf",
-        "--serve-folder",
-        help="Location of folder containing update folder & files",
-        default=None,
-    )
-
-    download.add_argument("version", help="Version to download")
-    download.add_argument("--out", help="Folder to download to", default=None)
-
-    extract.add_argument("file", help="Path to update file to extract", default=None)
-    extract.add_argument("--out", help="Folder to extract to", default=None)
-
-    mount.add_argument(
-        "filesystem",
-        help="Path to version firmware filesystem to extract",
-        default=None,
-    )
-    mount.add_argument("--out", help="Folder to mount to", default=None)
-
-    upload.add_argument(
-        "paths", help="Path to file(s)/folder to upload", default=None, nargs="+"
-    )
-    upload.add_argument(
-        "-r",
-        "--remote",
-        help="Remote directory to upload to. Defaults to root folder",
-        default="",
-    )
-
-    backup.add_argument(
-        "-r",
-        "--remote",
-        help="Remote directory to backup. Defaults to download folder",
-        default="",
-    )
-    backup.add_argument(
-        "-l",
-        "--local",
-        help="Local directory to backup to. Defaults to download folder",
-        default="./",
-    )
-    backup.add_argument(
-        "-nr",
-        "--no-recursion",
-        help="Disables recursively backup remote directory",
-        action="store_true",
-    )
-    backup.add_argument(
-        "-no-ow", "--no-overwrite", help="Disables overwrite", action="store_true"
-    )
-
-    ls.add_argument("file", help="Path to update file to extract", default=None)
-    ls.add_argument("target_path", help="Path inside the image to list", default=None)
-
-    cat.add_argument("file", help="Path to update file to cat", default=None)
-    cat.add_argument("target_path", help="Path inside the image to list", default=None)
-
-    args = parser.parse_args()
-    level = "ERROR"
-
-    if args.verbose:
-        level = "DEBUG"
-
-    logger.remove()
-    logger.add(sys.stderr, level=level)
-    logging.basicConfig(
-        level=logging.DEBUG if args.verbose else logging.ERROR
-    )  # For paramioko
-
-    global updateman
-    updateman = UpdateManager(logger=logger)
-
-    logger.debug(f"Remote deps met: {REMOTE_DEPS_MET}")
-
-    choice = args.command
-
-    device_type = 2
-
-    if args.rm1:
-        device_type = 1
-
-    logger.debug(f"Inputs are: {args}")
-
-    ### Decision making ###
-    if choice == "install":
-        do_install(args, device_type)
-
-    elif choice == "download":
-        do_download(args, device_type)
-
-    elif choice == "status":
-        do_status(args)
-
-    elif choice == "restore":
-        do_restore(args)
-
-    elif choice == "list":
-        do_list()
-
-    elif choice == "backup":
-        do_backup(args)
-
-    elif choice == "upload":
-        do_upload(args)
-
-    elif choice == "extract":
-        do_extract(args)
-
-    elif choice == "mount":
-        do_mount(args)
-
-    elif choice == "ls":
-        do_ls(args)
-
-    elif choice == "cat":
-        do_cat(args)
-
-
-if __name__ == "__main__":
-    main()
->>>>>>> 011012da
+    man.call_func(args.command, vars(args))