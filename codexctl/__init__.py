--- conflicted
+++ resolved
@@ -169,10 +169,6 @@
             else:
                 rmWeb.upload(input_paths=args["paths"], remoteFolder=args["remote"])
 
-<<<<<<< HEAD
-        ### Update, Transfer & Version functionalities
-        elif function in ("install", "status", "restore", "transfer"):
-=======
         ### Transfer & Download functionalities
         elif function in ("transfer", "download"):
             remarkable = DeviceManager(
@@ -184,7 +180,6 @@
 
         ### Update & Version functionalities
         elif function in ("install", "status", "restore"):
->>>>>>> 49980557
             remote = False
 
             if "reMarkable" not in self.device:
@@ -245,16 +240,11 @@
                 # Do we have a specific update file to serve?
 
                 update_file = version if os.path.isfile(version) else None
-<<<<<<< HEAD
                 manual_dd_update = False
-                
-                version_lookup = lambda version: re.search(r'\b\d+\.\d+\.\d+\.\d+\b', version)
-=======
 
                 def version_lookup(version: str | None) -> re.Match[str] | None:
                     return re.search(r"\b\d+\.\d+\.\d+\.\d+\b", cast(str, version))
-
->>>>>>> 49980557
+                  
                 version_number = version_lookup(version)
 
                 if not version_number:
@@ -268,39 +258,23 @@
 
                 version_number = version_number.group()
 
-                #update_file_requires_new_engine = UpdateManager.uses_new_update_engine(
-                #    version_number
-                #)
-                #device_version_uses_new_engine = UpdateManager.uses_new_update_engine(
-                #    remarkable.get_device_status()[2]
-                #)
-                device_version_uses_new_engine = True
-                update_file_requires_new_engine = False
+                update_file_requires_new_engine = UpdateManager.uses_new_update_engine(
+                    version_number
+                )
+                device_version_uses_new_engine = UpdateManager.uses_new_update_engine(
+                    remarkable.get_device_status()[2]
+                )
 
                 #### PREVENT USERS FROM INSTALLING NON-COMPATIBLE IMAGES ####
 
                 if device_version_uses_new_engine:
                     if not update_file_requires_new_engine:
-<<<<<<< HEAD
-                        #raise SystemError("Cannot downgrade to this version as it uses the old update engine, please manually downgrade.")
                         manual_dd_update = True
-=======
-                        raise SystemError(
-                            "Cannot downgrade to this version as it uses the old update engine, please manually downgrade."
-                        )
->>>>>>> 49980557
-                        # TODO: Implement manual downgrading.
                         # `codexctl download --out . 3.11.2.5`
                         # `codexctl extract --out 3.11.2.5.img 3.11.2.5_reMarkable2-qLFGoqPtPL.signed`
                         # `codexctl transfer 3.11.2.5.img ~/root`
                         # `dd if=/home/root/3.11.2.5.img of=/dev/mmcblk2p2` (depending on fallback partition)
                         # `codexctl restore`
-
-                else:
-                    if update_file_requires_new_engine:
-                        raise SystemError(
-                            "This version requires the new update engine, please upgrade your device to version 3.11.2.5 first."
-                        )
 
                 #############################################################
 
@@ -441,16 +415,12 @@
     download.add_argument("version", help="Version to download")
     download.add_argument("--out", "-o", help="Folder to download to", default=None)
     download.add_argument(
-<<<<<<< HEAD
-        "--hardware", "-d", help="Hardware to download for", required=True
-=======
         "--hardware",
         "--device",
         "-d",
         help="Hardware to download for",
         required=True,
-        dest="hardware",
->>>>>>> 49980557
+        dest="hardware"
     )
 
     ### Backup subcommand
