--- conflicted
+++ resolved
@@ -1,4 +1,3 @@
-<<<<<<< HEAD
 # nuitka-project: --enable-plugin=pylint-warnings
 # nuitka-project: --enable-plugin=upx
 # nuitka-project: --warn-implicit-exceptions
@@ -10,18 +9,4 @@
 from codexctl import main
 
 if __name__ == "__main__":
-    main()
-=======
-# nuitka-project: --enable-plugin=pylint-warnings
-# nuitka-project: --enable-plugin=upx
-# nuitka-project: --warn-implicit-exceptions
-# nuitka-project: --onefile
-# nuitka-project: --lto=yes
-# nuitka-project: --include-package=google
-# nuitka-project: --noinclude-unittest-mode=allow
-
-from codexctl import main
-
-if __name__ == "__main__":
-    main()
->>>>>>> 011012da
+    main()