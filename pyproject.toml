[tool.poetry]
name = "codexctl"
version = "1.2.0"
description = "Automated update managment for the ReMarkable tablet"
authors = ["Jayy001 <github@skii.dev>"]
license = "GPLv3"
readme = "README.md"

[tool.poetry.dependencies]
python = "^3.12"
paramiko = "3.4.1"
psutil = "6.0.0"
requests = "2.31.0"
loguru = "0.7.2"
<<<<<<< HEAD
remarkable-update-image = { version = "1.1.3", markers = "sys_platform != 'linux'" }
remarkable-update-fuse = { version = "1.2.2", markers = "sys_platform == 'linux'" }
=======
remarkable-update-image = { version = "1.1.5", markers = "sys_platform != 'linux'" }
remarkable-update-fuse = { version = "1.2.3", markers = "sys_platform == 'linux'" }
>>>>>>> e150b04f

[build-system]
requires = ["poetry-core"]
build-backend = "poetry.core.masonry.api"

[tool.poetry.scripts]
codexctl = "codexctl.__main__:main"
cxtl = "codexctl.__main__:main"<|MERGE_RESOLUTION|>--- conflicted
+++ resolved
@@ -12,13 +12,8 @@
 psutil = "6.0.0"
 requests = "2.31.0"
 loguru = "0.7.2"
-<<<<<<< HEAD
-remarkable-update-image = { version = "1.1.3", markers = "sys_platform != 'linux'" }
-remarkable-update-fuse = { version = "1.2.2", markers = "sys_platform == 'linux'" }
-=======
 remarkable-update-image = { version = "1.1.5", markers = "sys_platform != 'linux'" }
 remarkable-update-fuse = { version = "1.2.3", markers = "sys_platform == 'linux'" }
->>>>>>> e150b04f
 
 [build-system]
 requires = ["poetry-core"]
