--- conflicted
+++ resolved
@@ -50,11 +50,7 @@
 ```
 - Downloading rmpp version 3.15.4.2 to a folder named `out` and then installing it
 ```
-<<<<<<< HEAD
-codexctl download 3.15.4.2 -d rmpp -o out
-=======
 codexctl download 3.15.4.2 --hardware rmpp -o out
->>>>>>> 49980557
 codexctl install ./out/remarkable-ct-prototype-image-3.15.4.2-ferrari-public.swu
 ```
 - Backing up all documents to the cwd
