--- conflicted
+++ resolved
@@ -1,4 +1,3 @@
-<<<<<<< HEAD
 .DEFAULT_GOAL := all
 FW_VERSION := 2.15.1.1189
 FW_DATA := wVbHkgKisg-
@@ -123,131 +122,4 @@
 	executable \
 	clean \
 	test \
-	test-executable
-=======
-.DEFAULT_GOAL := all
-FW_VERSION := 2.15.1.1189
-FW_DATA := wVbHkgKisg-
-IMG_SHA := fc7d145e18f14a1a3f435f2fd5ca5924fe8dfe59bf45605dc540deed59551ae4
-LS_DATA := ". .. lost+found bin boot dev etc home lib media mnt postinst proc run sbin sys tmp uboot-postinst uboot-version usr var"
-CAT_DATA := 20221026104022
-SHELL := /bin/bash
-
-ifeq ($(OS),Windows_NT)
-	ifeq ($(VENV_BIN_ACTIVATE),)
-		VENV_BIN_ACTIVATE := .venv/Scripts/activate
-	endif
-	CODEXCTL_BIN := codexctl.exe
-	export MSYS_NO_PATHCONV = 1
-else
-	ifeq ($(VENV_BIN_ACTIVATE),)
-		VENV_BIN_ACTIVATE := .venv/bin/activate
-	endif
-	CODEXCTL_BIN := codexctl.bin
-endif
-
-OBJ := $(wildcard codexctl/**)
-OBJ += $(wildcard data/*)
-OBJ += README.md
-
-$(VENV_BIN_ACTIVATE): requirements.remote.txt requirements.txt
-	@echo "[info] Setting up development virtual env in .venv"
-	python -m venv --system-site-packages .venv
-	@set -e; \
-	. $(VENV_BIN_ACTIVATE); \
-	python -m pip install wheel
-	@echo "[info] Installing dependencies"
-	@set -e; \
-	. $(VENV_BIN_ACTIVATE); \
-	python -m pip install \
-	    --extra-index-url=https://wheels.eeems.codes/ \
-	    -r requirements.remote.txt
-
-.venv/${FW_VERSION}_reMarkable2-${FW_DATA}.signed: $(VENV_BIN_ACTIVATE) $(OBJ)
-	@echo "[info] Downloading remarkable update file"
-	@set -e; \
-	. $(VENV_BIN_ACTIVATE); \
-	python -m codexctl download --out .venv ${FW_VERSION}
-
-test: $(VENV_BIN_ACTIVATE) .venv/${FW_VERSION}_reMarkable2-${FW_DATA}.signed
-	@echo "[info] Running test"
-	@set -e; \
-	. $(VENV_BIN_ACTIVATE); \
-	python test.py; \
-	if [[ "linux" == "$$(python -c 'import sys;print(sys.platform)')" ]]; then \
-	  if [ -d .venv/mnt ] && mountpoint -q .venv/mnt; then \
-	    umount -ql .venv/mnt; \
-	  fi; \
-	  mkdir -p .venv/mnt; \
-	  python -m codexctl mount --out .venv/mnt ".venv/${FW_VERSION}_reMarkable2-${FW_DATA}.signed"; \
-	  mountpoint .venv/mnt; \
-	  umount -ql .venv/mnt; \
-	fi; \
-	python -m codexctl extract --out ".venv/${FW_VERSION}_reMarkable2-${FW_DATA}.img" ".venv/${FW_VERSION}_reMarkable2-${FW_DATA}.signed"; \
-	echo "${IMG_SHA}  .venv/${FW_VERSION}_reMarkable2-${FW_DATA}.img" | sha256sum --check; \
-	rm -f ".venv/${FW_VERSION}_reMarkable2-${FW_DATA}.img"; \
-	set -o pipefail; \
-	if ! diff --color <(python -m codexctl ls ".venv/${FW_VERSION}_reMarkable2-${FW_DATA}.signed" / | tr -d "\n\r") <(echo -n ${LS_DATA}) | cat -te; then \
-	  echo "codexctl ls failed test"; \
-	  exit 1; \
-	fi; \
-	if ! diff --color <(python -m codexctl cat ".venv/${FW_VERSION}_reMarkable2-${FW_DATA}.signed" /etc/version | tr -d "\n\r") <(echo -n ${CAT_DATA}) | cat -te; then \
-	  echo "codexctl cat failed test"; \
-	  exit 1; \
-	fi
-
-test-executable: .venv/${FW_VERSION}_reMarkable2-${FW_DATA}.signed
-	@set -e; \
-	. $(VENV_BIN_ACTIVATE); \
-	dist/${CODEXCTL_BIN} extract --out ".venv/${FW_VERSION}_reMarkable2-${FW_DATA}.img" ".venv/${FW_VERSION}_reMarkable2-${FW_DATA}.signed"; \
-	echo "${IMG_SHA}  .venv/${FW_VERSION}_reMarkable2-${FW_DATA}.img" | sha256sum --check; \
-	rm -f ".venv/${FW_VERSION}_reMarkable2-${FW_DATA}.img"; \
-	set -o pipefail; \
-	if ! diff --color <(dist/${CODEXCTL_BIN} ls ".venv/${FW_VERSION}_reMarkable2-${FW_DATA}.signed" / | tr -d "\n\r") <(echo -n ${LS_DATA}) | cat -te; then \
-	  echo "codexctl ls failed test"; \
-	  exit 1; \
-	fi; \
-	if ! diff --color <(dist/${CODEXCTL_BIN} cat ".venv/${FW_VERSION}_reMarkable2-${FW_DATA}.signed" /etc/version | tr -d "\n\r") <(echo -n ${CAT_DATA}) | cat -te; then \
-	  echo "codexctl cat failed test"; \
-	  exit 1; \
-	fi
-
-clean:
-	@echo "[info] Cleaning"
-	if [ -d .venv/mnt ] && mountpoint -q .venv/mnt; then \
-		umount -ql .venv/mnt; \
-	fi
-	git clean --force -dX
-
-executable: $(VENV_BIN_ACTIVATE)
-	@echo "[info] Installing Nuitka"
-	@set -e; \
-	. $(VENV_BIN_ACTIVATE); \
-	python -m pip install \
-	    --extra-index-url=https://wheels.eeems.codes/ \
-	    nuitka==2.4.8
-	@echo "[info] Building codexctl"
-	@set -e; \
-	. $(VENV_BIN_ACTIVATE); \
-	NUITKA_CACHE_DIR="$(realpath .)/.nuitka" \
-	python -m nuitka \
-	    --assume-yes-for-downloads \
-	    --remove-output \
-	    --output-dir=dist \
-	    --report=compilation-report.xml \
-	    codexctl.py
-	if [ -d dist/codexctl.build ]; then \
-	    rm -r dist/codexctl.build; \
-	fi
-	@echo "[info] Sanity check"
-	dist/${CODEXCTL_BIN} --help
-
-all: executable
-
-.PHONY: \
-	all \
-	executable \
-	clean \
-	test \
-	test-executable
->>>>>>> 011012da
+	test-executable